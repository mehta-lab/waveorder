--- conflicted
+++ resolved
@@ -1,25 +1,4 @@
 import click
-<<<<<<< HEAD
-import sys
-import os
-from recOrder.io.zarr_converter import ZarrConverter
-
-# From https://stackoverflow.com/questions/50975203/display-help-if-incorrect-or-mission-option-in-click
-class ShowUsageOnMissingError(click.Command):
-    def __call__(self, *args, **kwargs):
-        try:
-            return super(ShowUsageOnMissingError, self).__call__(
-                *args, standalone_mode=False, **kwargs
-            )
-        except click.MissingParameter as exc:
-            exc.ctx = None
-            exc.show(file=sys.stdout)
-            click.echo()
-            try:
-                super(ShowUsageOnMissingError, self).__call__(["--help"])
-            except SystemExit:
-                sys.exit(exc.exit_code)
-=======
 import napari
 import numpy as np
 
@@ -56,15 +35,10 @@
     print(f"Channel names:\t {reader.channel_names}")
     print(f"Z step (um):\t {reader.z_step_size}")
     print("")
->>>>>>> 58c04be2
 
 
 @cli.command()
 @click.help_option("-h", "--help")
-<<<<<<< HEAD
-def help():
-    """\033[92mrecOrder: Computational Toolkit for Label-Free Imaging\033[0m
-=======
 @click.argument("filename")
 @click.option(
     "--position",
@@ -125,22 +99,11 @@
             v.add_image(temp_data, name=reader.channel_names[j])
             v.layers[-1].reset_contrast_limits()
         v.dims.axis_labels = ("P", "T", "Z", "Y", "X")
->>>>>>> 58c04be2
 
-    To use recOrder\'s napari plugin, use \033[96mnapari -w recOrder-napari\033[0m
-
-    To convert MicroManager .tif files to ome-zarr data format use \033[96mrecOrder.convert\033[0m
-
-<<<<<<< HEAD
-    Thank you for using recOrder.
-    """
-    print(help.__doc__)
+    napari.run()
 
 
-@click.command(cls=ShowUsageOnMissingError)
-=======
 @cli.command()
->>>>>>> 58c04be2
 @click.help_option("-h", "--help")
 @click.option(
     "--input",
@@ -173,6 +136,7 @@
     help='whether or not to format the data as an HCS "well-plate"',
 )
 def convert(input, output, data_type, replace_pos_name, format_hcs):
+    """Convert MicroManager ome-tiff to ome-zarr"""
     converter = ZarrConverter(
         input, output, data_type, replace_pos_name, format_hcs
     )
