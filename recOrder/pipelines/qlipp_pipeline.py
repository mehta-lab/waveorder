from recOrder.io.config_reader import ConfigReader
from waveorder.io.reader import WaveorderReader
from waveorder.io.writer import WaveorderWriter
from recOrder.io.utils import load_bg
from recOrder.compute.qlipp_compute import reconstruct_qlipp_birefringence, reconstruct_qlipp_stokes, \
    reconstruct_phase2D, reconstruct_phase3D, initialize_reconstructor
import json
import numpy as np
from recOrder.pipelines.pipeline_interface import PipelineInterface


class QLIPP(PipelineInterface):

    """
    This class contains methods to reconstruct an entire dataset alongside pre/post-processing
    """

    def __init__(self, config: ConfigReader, data: WaveorderReader, writer: WaveorderWriter, mode: str, num_t: int):
        """
        Parameters
        ----------
        config:     (Object) initialized ConfigReader object
        data:       (Object) initialized WaveorderReader object (data should be extracted already)
        writer:     (Object) initialiazed WaveorderWriter object
        mode:       (str) mode of operation, can be '2D', '3D', or 'stokes'
        num_t:      (int) number of timepoints being analyzed
        """

        # Dataset Parameters
        self.config = config
        self.data = data
        self.writer = writer
        self.mode = mode

        # Dimension Parameters
        self.t = num_t
        self.output_channels = self.config.output_channels
        self._check_output_channels(self.output_channels)

        if self.data.channels < 4:
            raise ValueError(f'Number of Channels is {data.channels}, cannot be less than 4')

        self.slices = self.data.slices
        self.focus_slice = None
        if self.mode == '2D':
            self.slices = 1
            self.focus_slice = self.config.focus_zidx

        self.img_dim = (self.data.height, self.data.width, self.data.slices)

        # Metadata
        self.chan_names = self.data.channel_names
        self.calib_meta = json.load(open(self.config.calibration_metadata)) \
            if self.config.calibration_metadata else None
        self.calib_scheme = self.calib_meta['Summary']['Acquired Using'] if self.calib_meta \
            else '4-State'
        self.bg_path = self.config.background if self.config.background else None
        self.bg_roi = self.calib_meta['Summary']['ROI Used (x, y, width, height)'] if self.calib_meta else None

        # identify the image indicies corresponding to each polarization orientation
        self.s0_idx, self.s1_idx, \
        self.s2_idx, self.s3_idx, \
        self.s4_idx, self.fluor_idxs = self.parse_channel_idx(self.data.channel_names)

        # Writer Parameters
        self.data_shape = (self.t, len(self.output_channels), self.slices, self.img_dim[0], self.img_dim[1])
        self.chunk_size = (1, 1, 1, self.data_shape[-2], self.data_shape[-1])

        # Initialize Reconstructor
        self.reconstructor = initialize_reconstructor(pipeline='QLIPP',
                                                      image_dim=(self.img_dim[0], self.img_dim[1]),
                                                      wavelength_nm=self.config.wavelength,
                                                      swing=self.calib_meta['Summary']['Swing (fraction)'],
                                                      calibration_scheme=self.calib_scheme,
                                                      NA_obj=self.config.NA_objective,
                                                      NA_illu=self.config.NA_condenser,
                                                      n_obj_media=self.config.n_objective_media,
                                                      mag=self.config.magnification,
                                                      n_slices=self.data.slices,
                                                      z_step_um=self.data.z_step_size,
                                                      pad_z=self.config.pad_z,
                                                      pixel_size_um=self.config.pixel_size,
                                                      bg_correction=self.config.background_correction,
                                                      mode=self.mode,
                                                      use_gpu=self.config.use_gpu,
                                                      gpu_id=self.config.gpu_id)

        # Compute BG stokes if necessary
        if self.config.background_correction != None:
            bg_data = load_bg(self.bg_path, self.img_dim[0], self.img_dim[1], self.bg_roi)
            self.bg_stokes = self.reconstructor.Stokes_recon(bg_data)
            self.bg_stokes = self.reconstructor.Stokes_transform(self.bg_stokes)

    def _check_output_channels(self, output_channels):
        self.no_birefringence = True
        for channel in output_channels:
            if 'Retardance' in channel or 'Orientation' in channel or 'Brightfield' in channel:
                self.no_birefringence = False
            else:
                continue

    def reconstruct_stokes_volume(self, data):
        """
        This method reconstructs a stokes volume from raw data

        Parameters
        ----------
        data:           (nd-array) raw data volume at certain position, time.
                                  dimensions must be (C, Z, Y, X)

        Returns
        -------
        stokes:         (nd-array) stokes volume of dimensions (Z, 5, Y, X)
                                    where C is the stokes channels (S0..S3 + DOP)

        """

        if self.calib_scheme == '4-State':
            LF_array = np.zeros([4, self.data.slices, self.data.height, self.data.width])

            LF_array[0] = data[self.s0_idx]
            LF_array[1] = data[self.s1_idx]
            LF_array[2] = data[self.s2_idx]
            LF_array[3] = data[self.s3_idx]

        elif self.calib_scheme == '5-State':
            LF_array = np.zeros([5, self.data.slices, self.data.height, self.data.width])
            LF_array[0] = data[self.s0_idx]
            LF_array[1] = data[self.s1_idx]
            LF_array[2] = data[self.s2_idx]
            LF_array[3] = data[self.s3_idx]
            LF_array[4] = data[self.s4_idx]

        else:
            raise NotImplementedError(f"calibration scheme {self.calib_scheme} not implemented")

        stokes = reconstruct_qlipp_stokes(LF_array, self.reconstructor, self.bg_stokes)

        return stokes

    def reconstruct_phase_volume(self, stokes):
        """
        This method reconstructs a phase volume or 2D phase image given stokes stack

        Parameters
        ----------
        stokes:             (nd-array) stokes stack of (C, Y, X, Z) where C = stokes channel

        Returns
        -------
        phase3D:            (nd-array) 3D phase stack of (Z, Y, X)

        or

        phase2D:            (nd-array) 2D phase image of (Y, X)

        """
        phase2D = None
        phase3D = None

        if 'Phase3D' in self.output_channels:
            phase3D = reconstruct_phase3D(stokes[0], self.reconstructor, method=self.config.phase_denoiser_3D,
                                          reg_re=self.config.Tik_reg_ph_3D, rho=self.config.rho_3D,
                                          lambda_re=self.config.TV_reg_ph_3D, itr=self.config.itr_3D)

        if 'Phase2D' in self.output_channels:
            phase2D = reconstruct_phase2D(stokes[0], self.reconstructor, method=self.config.phase_denoiser_2D,
                                          reg_p=self.config.Tik_reg_ph_2D, rho=self.config.rho_2D,
                                          lambda_p=self.config.TV_reg_ph_2D, itr=self.config.itr_2D)

        return phase2D, phase3D

    def reconstruct_birefringence_volume(self, stokes):
        """
        This method reconstructs birefringence (Ret, Ori, BF, Pol)
        for given stokes

        Parameters
        ----------
        stokes:             (nd-array) stokes stack of (C, Y, X, Z) or (C, Y, X) where C = stokes channel

        Returns
        -------
        birefringence:       (nd-array) birefringence stack of (C, Z, Y, X) or (C, Y, X)
                                        where C = Retardance, Orientation, BF, Polarization

        """

        if self.no_birefringence:
            return None
        else:
            return reconstruct_qlipp_birefringence(
                                stokes[:, :, :, slice(None) if self.slices != 1 else self.focus_slice],
                                self.reconstructor)

<<<<<<< HEAD
    # todo: think about better way to write fluor/registered data?
    def write_data(self, p, t, pt_data, stokes, birefringence, phase2D, phase3D, registered_stacks):
=======
    #todo: think about better way to write fluor/registered data?
    def write_data(self, pt, pt_data, stokes, birefringence, phase2D, phase3D, registered_stacks):
>>>>>>> 5a14b2de
        """
        This function will iteratively write the data into its proper position, time, channel, z index.
        If any fluorescence channel is specificed in the config, it will be written in the order in which it appears
        in the data.  Dimensions differ between data type to make compute easier with waveOrder backend.

        Parameters
        ----------
        p:                  (int) Index of the p position to write
        t:                  (int) Index of the t position to write
        pt_data:            (nd-array) raw data nd-array at p,t index with dimensions (C, Z, Y, X)
        stokes:             (nd-array) None or nd-array w/ dimensions (Z, C, Y, X)
        birefringence:      (nd-array) None or nd-array w/ dimensions (C, Z, Y, X)
        phase2D:            (nd-array) None or nd-array w/ dimensions (Y, X)
        phase3D:            (nd-array) None or nd-array w/ dimensions (Z, Y, X)
        registered_stacks:  (nd-array) None or nd-array w/ dimensions (C, Z, Y, X)

        Returns
        -------
        Writes a zarr array to to given save directory.

        """

        z = 0 if self.mode == '2D' else None
        slice_ = self.focus_slice if self.mode == '2D' else slice(None)
        stokes = np.transpose(stokes, (3, 0, 1, 2)) if len(stokes.shape) == 4 else stokes
        fluor_idx = 0

        for chan in range(len(self.output_channels)):
            if 'Retardance' in self.output_channels[chan]:
                ret = birefringence[0] / (2 * np.pi) * self.config.wavelength
                self.writer.write(ret, p=p, t=t, c=chan, z=z)
            elif 'Orientation' in self.output_channels[chan]:
                self.writer.write(birefringence[1], p=p, t=t, c=chan, z=z)
            elif 'Brightfield' in self.output_channels[chan]:
                self.writer.write(birefringence[2], p=p, t=t, c=chan, z=z)
            elif 'Phase3D' in self.output_channels[chan]:
                self.writer.write(phase3D, p=p, t=t, c=chan, z=z)
            elif 'Phase2D' in self.output_channels[chan]:
                self.writer.write(phase2D, p=p, t=t, c=chan, z=z)
            elif 'S0' in self.output_channels[chan]:
                self.writer.write(stokes[slice_, 0, :, :], p=p, t=t, c=chan, z=z)
            elif 'S1' in self.output_channels[chan]:
                self.writer.write(stokes[slice_, 1, :, :], p=p, t=t, c=chan, z=z)
            elif 'S2' in self.output_channels[chan]:
                self.writer.write(stokes[slice_, 2, :, :], p=p, t=t, c=chan, z=z)
            elif 'S3' in self.output_channels[chan]:
                self.writer.write(stokes[slice_, 3, :, :], p=p, t=t, c=chan, z=z)

            # Assume any other output channel in config is fluorescence
            else:
                if self.config.postprocessing.registration_use:
                    self.writer.write(registered_stacks[fluor_idx][slice_], p=p, t=t, c=chan, z=z)
                    fluor_idx += 1
                else:
                    self.writer.write(pt_data[self.fluor_idxs[fluor_idx], slice_], p=p, t=t, c=chan, z=z)
                    fluor_idx += 1

    def parse_channel_idx(self, channel_list):
        """
        Parses the metadata to find which channel each state resides in.  Useful if the acquisition
        does not have the pol states adjacent to one another.

        Parameters
        ----------
        channel_list:       (list) List of strings corresponding to the channel names

        Returns
        -------
        s0_idx, s1_idx, s2_idx, s3_idx, s4_idx, fluor_idx:      (int) Index corresponding to where each state
                                                                        sits in the channel order

        """
        fluor_idx = []
        s0_idx = None
        s1_idx = None
        s2_idx = None
        s3_idx = None
        s4_idx = None
        try:
            self.calib_meta['Summary']['PolScope_Plugin_Version']
            open_pol = True
        except:
            open_pol = False

        for channel in range(len(channel_list)):
            if 'State0' in channel_list[channel]:
                s0_idx = channel
            elif 'State1' in channel_list[channel]:
                s1_idx = channel
            elif 'State2' in channel_list[channel]:
                s2_idx = channel
            elif 'State3' in channel_list[channel]:
                s3_idx = channel
            elif 'State4' in channel_list[channel]:
                s4_idx = channel
            else:
                fluor_idx.append(channel)

        if open_pol:
            s1_idx, s2_idx, s3_idx, s4_idx = s4_idx, s3_idx, s1_idx, s2_idx

        return s0_idx, s1_idx, s2_idx, s3_idx, s4_idx, fluor_idx

<|MERGE_RESOLUTION|>--- conflicted
+++ resolved
@@ -193,13 +193,7 @@
                                 stokes[:, :, :, slice(None) if self.slices != 1 else self.focus_slice],
                                 self.reconstructor)
 
-<<<<<<< HEAD
-    # todo: think about better way to write fluor/registered data?
     def write_data(self, p, t, pt_data, stokes, birefringence, phase2D, phase3D, registered_stacks):
-=======
-    #todo: think about better way to write fluor/registered data?
-    def write_data(self, pt, pt_data, stokes, birefringence, phase2D, phase3D, registered_stacks):
->>>>>>> 5a14b2de
         """
         This function will iteratively write the data into its proper position, time, channel, z index.
         If any fluorescence channel is specificed in the config, it will be written in the order in which it appears
