--- conflicted
+++ resolved
@@ -32,11 +32,6 @@
 
     return bg_data
 
-<<<<<<< HEAD
-class MockEmitter:
-    def emit(self):
-        pass
-=======
 def create_grid_from_coordinates(xy_coords, rows, columns):
 
     coords = dict()
@@ -61,5 +56,4 @@
             # append position index (key) into a final grid by indexed into the coordinate map (values)
             pos_index_grid[row, col] = keys[vals.index(list(grid[row, col]))]
 
-    return pos_index_grid
->>>>>>> 182a0f7e
+    return pos_index_grid