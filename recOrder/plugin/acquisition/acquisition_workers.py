from PyQt5 import QtCore
from PyQt5.QtCore import pyqtSignal
from recOrder.compute.qlipp_compute import initialize_reconstructor, \
    reconstruct_qlipp_birefringence, reconstruct_qlipp_stokes, reconstruct_qlipp_phase2D, reconstruct_qlipp_phase3D
from recOrder.acq.acq_single_stack import acquire_2D, acquire_3D
from recOrder.io.utils import load_bg
import logging
from waveorder.io.writer import WaveorderWriter
import json
import numpy as np
import os

# TODO: Change Acquisition to Using MDA?  This would allow for easy sequencing...
<<<<<<< HEAD
# TODO::
=======
# TODO: Cache common OTF's on local computers and use those for reconstruction
>>>>>>> e1d5c1da
class AcquisitionWorker(QtCore.QObject):

    phase_image_emitter = pyqtSignal(object)
    bire_image_emitter = pyqtSignal(object)
    phase_reconstructor_emitter = pyqtSignal(object)
    finished = pyqtSignal()

    def __init__(self, calib_window, calib, mode):
        super().__init__()
        self.calib_window = calib_window
        self.calib = calib
        self.mode = mode
        self.n_slices = None

        if self.mode == 'birefringence' and self.calib_window.birefringence_dim == '2D':
            self.dim = '2D'
        else:
            self.dim = '3D'

    def run(self):

        logging.info('Running Acquisition...')
        if self.dim == '2D':
            logging.debug('Acquiring 2D stack')
            stack = acquire_2D(self.calib_window.mm, self.calib_window.mmc, self.calib_window.calib_scheme,
                               self.calib.snap_manager)
            self.n_slices = 1

        else:
            logging.debug('Acquiring 3D stack')
            stack = acquire_3D(self.calib_window.mm, self.calib_window.mmc, self.calib_window.calib_scheme,
                               self.calib_window.z_start, self.calib_window.z_end, self.calib_window.z_step)

            self.n_slices = int(len(np.arange(self.calib_window.z_start, self.calib_window.z_end+self.calib_window.z_step,
                                      self.calib_window.z_step)))

        birefringence, phase = self._reconstruct(stack)
        if self.calib_window.save_imgs:
            logging.debug('Saving Images')
            self._save_imgs(birefringence, phase)

        logging.info('Finished Acquisition')
        logging.debug('Finished Acquisition')
        self.bire_image_emitter.emit(birefringence)
        self.phase_image_emitter.emit(phase)
        self.finished.emit()

    def _reconstruct(self, stack):
        if self.mode == 'phase' or self.mode == 'all':
            if not self.calib_window.phase_reconstructor:
                logging.debug('Computing new reconstructor')
                recon = initialize_reconstructor((stack.shape[-2], stack.shape[-1]), self.calib_window.wavelength,
                                                 self.calib_window.swing, stack.shape[0], False,
                                                 self.calib_window.obj_na, self.calib_window.cond_na,
                                                 self.calib_window.mag, self.n_slices, self.calib_window.z_step,
                                                 self.calib_window.pad_z, self.calib_window.ps,
                                                 self.calib_window.bg_option, mode=self.dim)
                self.phase_reconstructor_emitter.emit(recon)
            else:
                if self._reconstructor_changed():
                    logging.debug('Reconstruction settings changed, updating reconstructor')
                    recon = initialize_reconstructor((stack.shape[-2], stack.shape[-1]), self.calib_window.wavelength,
                                                     self.calib_window.swing, stack.shape[0], False,
                                                     self.calib_window.obj_na, self.calib_window.cond_na,
                                                     self.calib_window.mag, self.n_slices, self.calib_window.z_step,
                                                     self.calib_window.pad_z, self.calib_window.ps,
                                                     self.calib_window.bg_option, mode=self.dim)
                else:
                    logging.debug('Using previous reconstruction settings')
                    recon = self.calib_window.phase_reconstructor

        else:
            logging.debug('Creating birefringence only reconstructor')
            recon = initialize_reconstructor((stack.shape[-2], stack.shape[-1]), self.calib_window.wavelength,
                                             self.calib_window.swing, stack.shape[0],
                                             True, 1, 1, 1, 1, 1, 0, 1, bg_option=self.calib_window.bg_option, mode='2D')

        if self.calib_window.bg_option != 'None':
            logging.debug('Loading BG Data')
            bg_data = self._load_bg(self.calib_window.acq_bg_directory, stack.shape[-2], stack.shape[-1])
            bg_stokes = recon.Stokes_recon(bg_data)
            bg_stokes = recon.Stokes_transform(bg_stokes)
        else:
            logging.debug('No Background Correction method chosen')
            bg_stokes = None

        logging.debug('Reconstructing...')
        stokes = reconstruct_qlipp_stokes(stack, recon, bg_stokes)
        birefringence = None
        phase = None

        if self.mode == 'all':
            birefringence = reconstruct_qlipp_birefringence(stokes, recon)
            phase = reconstruct_qlipp_phase2D(stokes[0], recon) if self.dim == '2D' \
                else reconstruct_qlipp_phase3D(stokes[0], recon)

        elif self.mode == 'phase':
            phase = reconstruct_qlipp_phase2D(stokes[0], recon) if self.dim == '2D' \
                else reconstruct_qlipp_phase3D(stokes[0], recon)
        elif self.mode == 'birefringence':
            birefringence = reconstruct_qlipp_birefringence(stokes, recon)
            birefringence[0] = birefringence[0] / (2 * np.pi) * self.calib_window.wavelength

        else:
            raise ValueError('Reconstruction Mode Not Understood')


        return birefringence, phase

    def _save_imgs(self, birefringence, phase):
        writer = WaveorderWriter(self.calib_window.save_directory, 'physical')

        if birefringence is not None:
            chunk_size = (1,1,1,birefringence.shape[-2],birefringence.shape[-1])
            i = 0
            while os.path.exists(os.path.join(self.calib_window.save_directory, f'Birefringence_Snap_{i}.zarr')):
                i += 1
            writer.create_zarr_root(f'Birefringence_Snap_{i}.zarr')
            writer.create_position(0)
            if len(birefringence.shape) == 3:
                writer.init_array((1,4,1,birefringence.shape[-2], birefringence.shape[-1]),
                                  chunk_size, ['Retardance', 'Orientation', 'BF', 'Pol'])
                z=0
            else:
                writer.init_array((1, 4, birefringence.shape[-3], birefringence.shape[-2], birefringence.shape[-1]),
                                  chunk_size, ['Retardance', 'Orientation', 'BF', 'Pol'])
                z = [0,birefringence.shape[-3]]
            writer.write(birefringence, t=0, c=[0,4], z=z)

        if phase is not None:
            chunk_size = (1,1,1,phase.shape[-2],phase.shape[-1])
            i = 0
            while os.path.exists(os.path.join(self.calib_window.save_directory, f'Phase_Snap_{i}.zarr')):
                i += 1
            writer.create_zarr_root(f'Phase_Snap_{i}.zarr')
            writer.create_position(0)
            if len(phase.shape) == 2:
                writer.init_array((1,1,1,phase.shape[-2], phase.shape[-1]), chunk_size, ['Phase2D'])
                z=0
            else:
                writer.init_array((1, 1, phase.shape[-3], phase.shape[-2], phase.shape[-1]), chunk_size, ['Phase3D'])
                print(np.shape(phase))
                z = [0,phase.shape[-3]]
            writer.write(phase, t=0, c=0, z=z)

    def _load_bg(self, path, height, width):

        try:
            meta_path = open(os.path.join(path,'calibration_metadata.txt'))
            roi = json.load(meta_path)['Summary']['ROI Used (x, y, width, height)']
        except:
            roi = None

        bg_data = load_bg(path, height, width, roi)

        return bg_data

    def _reconstructor_changed(self):
        changed = None


        #TODO: phase_deconv not attr of reconstructor class, check if the 2D/3D has changes

        attr_list = {'phase_dim': 'phase_deconv',
                     'n_slices': 'N_defocus',
                     'mag': 'mag',
                     'pad_z': 'pad_z',
                     'n_media': 'n_media',
                     'ps': 'ps',
                     'swing': 'chi',
                     'bg_option': 'bg_option'
                     }
        attr_modified_list = {'obj_na': 'NA_obj',
                              'cond_na': 'NA_illu',
                              'wavelength': 'lambda_illu'
                              }

        for key, value in attr_list.items():
            if getattr(self.calib_window, key) != getattr(self.calib_window.phase_reconstructor, value):
                changed = True
            else:
                changed = False
        for key, value in attr_modified_list.items():
            if key == 'wavelength':
                if self.calib_window.wavelength * 1e-3 / self.calib_window.n_media != \
                        self.calib_window.phase_reconstructor.lambda_illu:
                    changed = True
                else:
                    changed = False
            elif getattr(self.calib_window, key)/self.calib_window.n_media != \
                    getattr(self.calib_window.phase_reconstructor, value):
                changed = True
            else:
                changed = False

        return changed<|MERGE_RESOLUTION|>--- conflicted
+++ resolved
@@ -11,11 +11,7 @@
 import os
 
 # TODO: Change Acquisition to Using MDA?  This would allow for easy sequencing...
-<<<<<<< HEAD
-# TODO::
-=======
 # TODO: Cache common OTF's on local computers and use those for reconstruction
->>>>>>> e1d5c1da
 class AcquisitionWorker(QtCore.QObject):
 
     phase_image_emitter = pyqtSignal(object)
