from recOrder.calib.Calibration import QLIPP_Calibration
from pycromanager import Bridge
from PyQt5.QtCore import pyqtSlot, pyqtSignal
from PyQt5.QtWidgets import QWidget, QFileDialog
from recOrder.plugin.calibration.calibration_workers import CalibrationWorker, BackgroundCaptureWorker
from recOrder.plugin.acquisition.acquisition_workers import AcquisitionWorker
from recOrder.plugin.widget.thread_worker import ThreadWorker
from recOrder.plugin.qtdesigner import recOrder_calibration_v5
from pathlib import Path
from napari import Viewer
from recOrder.io.core_functions import set_lc_state, snap_and_average
import os
import logging

#TODO
# Error Handling on the Calibration Thread
# Clear buffer before calibration?
# Check out using the 5state scheme individually

class recOrder_Widget(QWidget):

    mm_status_changed = pyqtSignal(bool)
    intensity_changed = pyqtSignal(float)
    log_changed = pyqtSignal(str)

    def __init__(self, napari_viewer: Viewer):
        super().__init__()
        self.viewer = napari_viewer

        # Setup GUI Elements
        self.ui = recOrder_calibration_v5.Ui_Form()
        self.ui.setupUi(self)

        # Setup Connections between elements
        # Recievers
        # =================================
        # Connect to Micromanager
        self.ui.qbutton_mm_connect.clicked[bool].connect(self.connect_to_mm)

        # Calibration Parameters
        self.ui.qbutton_browse.clicked[bool].connect(self.browse_dir_path)
        self.ui.le_directory.editingFinished.connect(self.enter_dir_path)
        self.ui.le_swing.editingFinished.connect(self.enter_swing)
        self.ui.le_wavelength.editingFinished.connect(self.enter_wavelength)
        self.ui.cb_calib_scheme.currentIndexChanged[int].connect(self.enter_calib_scheme)
        self.ui.chb_use_roi.stateChanged[int].connect(self.enter_use_cropped_roi)
        self.ui.qbutton_calibrate.clicked[bool].connect(self.run_calibration)
        self.ui.qbutton_calc_extinction.clicked[bool].connect(self.calc_extinction)

        # Capture Background
        self.ui.le_bg_folder.editingFinished.connect(self.enter_bg_folder_name)
        self.ui.le_n_avg.editingFinished.connect(self.enter_n_avg)
        self.ui.qbutton_capture_bg.clicked[bool].connect(self.capture_bg)

        # Advanced
        self.ui.cb_loglevel.currentIndexChanged[int].connect(self.enter_log_level)

        ######### Acquisition Tab #########
        self.ui.qbutton_browse_save_path.clicked[bool].connect(self.browse_save_path)
        self.ui.chb_save_imgs.stateChanged[int].connect(self.enter_save_imgs)
        self.ui.le_save_path.editingFinished.connect(self.enter_save_path)
        self.ui.le_zstart.editingFinished.connect(self.enter_zstart)
        self.ui.le_zend.editingFinished.connect(self.enter_zend)
        self.ui.le_zstep.editingFinished.connect(self.enter_zstep)
        self.ui.chb_use_gpu.stateChanged[int].connect(self.enter_use_gpu)
        self.ui.le_gpu_id.editingFinished.connect(self.enter_gpu_id)
        self.ui.le_obj_na.editingFinished.connect(self.enter_obj_na)
        self.ui.le_cond_na.editingFinished.connect(self.enter_cond_na)
        self.ui.le_mag.editingFinished.connect(self.enter_mag)
        self.ui.le_ps.editingFinished.connect(self.enter_ps)
        self.ui.le_n_media.editingFinished.connect(self.enter_n_media)
        self.ui.le_pad_z.editingFinished.connect(self.enter_pad_z)
        self.ui.cb_birefringence.currentIndexChanged[int].connect(self.enter_birefringence_dim)
        self.ui.cb_phase.currentIndexChanged[int].connect(self.enter_phase_dim)
        self.ui.cb_bg_method.currentIndexChanged[int].connect(self.enter_bg_correction)
        self.ui.le_bg_path.editingFinished.connect(self.enter_acq_bg_path)
        self.ui.qbutton_browse_bg_path.clicked[bool].connect(self.browse_acq_bg_path)
        self.ui.qbutton_acq_birefringence.clicked[bool].connect(self.acq_birefringence)
        self.ui.qbutton_acq_phase.clicked[bool].connect(self.acq_phase)
        self.ui.qbutton_acq_birefringence_phase.clicked[bool].connect(self.acq_birefringence_phase)

        # Logging
        log_box = QtLogger(self.ui.te_log)
        log_box.setFormatter(logging.Formatter('%(levelname)s - %(message)s'))
        logging.getLogger().addHandler(log_box)
        logging.getLogger().setLevel(logging.INFO)

        # Emitters
        # =================================#
        self.mm_status_changed.connect(self.handle_mm_status_update)

        #Other Properties:
        self.mm = None
        self.mmc = None
        self.home_path = str(Path.home())
        self.directory = None
        self.swing = 0.1
        self.wavelength = 532
        self.calib_scheme = '4-State'
        self.use_cropped_roi = False
        self.bg_folder_name = 'BG'
        self.n_avg = 20
        self.intensity_monitor = []
        self.save_imgs = False
        self.save_directory = None
        self.bg_option = 'None'
        self.birefringence_dim = '2D'
        self.phase_dim = '2D'
        self.z_start = None
        self.z_end = None
        self.z_step = None
        self.gpu_id = 0
        self.use_gpu = False
        self.obj_na = None
        self.cond_na = None
        self.mag = None
        self.ps = None
        self.n_media = 1.003
        self.pad_z = 0
        self.phase_reconstructor = None
        self.acq_bg_directory = None

        # Assessment attributes
        self.calib_assessment_level = None

        # Init Plot
        plot_item = self.ui.plot_widget.getPlotItem()
        plot_item.enableAutoRange()
        plot_item.setLabel('left', 'Intensity')
        self.ui.plot_widget.setBackground((32, 34, 40))

        # Init Logger
        self.ui.te_log.setStyleSheet('background-color: rgb(32,34,40);')

        #Init thread worker
        self.thread_worker = None

    @pyqtSlot(bool)
    def connect_to_mm(self):
        try:
            bridge = Bridge(convert_camel_case=False)
            self.mmc = bridge.get_core()
            self.mm = bridge.get_studio()
            self.calib = QLIPP_Calibration(self.mmc, self.mm)

            self.mm_status_changed.emit(True)
        except:
            self.mm_status_changed.emit(False)

    @pyqtSlot(bool)
    def handle_mm_status_update(self, value):
        if value:
            self.ui.le_mm_status.setText('Sucess!')
            self.ui.le_mm_status.setStyleSheet("background-color: green;")
        else:
            self.ui.le_mm_status.setText('Failed.')
            self.ui.le_mm_status.setStyleSheet("background-color: rgb(200,0,0);")

    @pyqtSlot(int)
    def handle_progress_update(self, value):
        self.ui.progress_bar.setValue(value)

    @pyqtSlot(str)
    def handle_extinction_update(self, value):
        self.ui.le_extinction.setText(value)

    @pyqtSlot(object)
    def handle_plot_update(self, value):
        self.intensity_monitor.append(value)
        self.ui.plot_widget.plot(self.intensity_monitor)
        self.ui.plot_widget.getPlotItem().autoRange()

    @pyqtSlot(str)
    def handle_calibration_assessment_update(self, value):
        self.calib_assessment_level = value

    @pyqtSlot(str)
    def handle_calibration_assessment_msg_update(self, value):
        self.ui.le_calib_assessment.setText(value)

        if self.calib_assessment_level == 'good':
            self.ui.le_calib_assessment.setStyleSheet("border: 1px solid green;")
        elif self.calib_assessment_level == 'okay':
            self.ui.le_calib_assessment.setStyleSheet("border: 1px solid rgb(252,190,3);")
        elif self.calib_assessment_level == 'bad':
            self.ui.le_calib_assessment.setStyleSheet("border: 1px solid rgb(200,0,0);")
        else:
            pass

    @pyqtSlot(object)
    def handle_bg_image_update(self, value):
        print(self.viewer.layers)
        if 'Background Images' in self.viewer.layers:
            self.viewer.layers['Background Images'].data = value
        else:
            self.viewer.add_image(value, name='Background Images', colormap='gray')

    @pyqtSlot(object)
    def handle_bg_bire_image_update(self, value):

        if 'Background Retardance' in self.viewer.layers:
            self.viewer.layers['Background Retardance'].data = value[0]
        else:
            self.viewer.add_image(value[0], name='Background Retardance', colormap='gray')

        if 'Background Orientation' in self.viewer.layers:
            self.viewer.layers['Background Orientation'].data = value[1]
        else:
            self.viewer.add_image(value[1], name='Background Orientation', colormap='gray')

    @pyqtSlot(object)
    def handle_bire_image_update(self, value):
        name = 'Birefringence2D' if self.birefringence_dim == '2D' else 'Birefringence3D'

        if name in self.viewer.layers:
            self.viewer.layers[name].data = value
        else:
            self.viewer.add_image(value, name=name, colormap='gray')

    @pyqtSlot(object)
    def handle_phase_image_update(self, value):
        name = 'Phase2D' if self.phase_dim == '2D' else 'Phase3D'

        if name in self.viewer.layers:
            self.viewer.layers[name].data = value
        else:
            self.viewer.add_image(value, name=name, colormap='gray')

    @pyqtSlot(object)
    def handle_reconstructor_update(self, value):
        self.phase_reconstructor = value

    @pyqtSlot(bool)
    def browse_dir_path(self):
        # self.ui.le_directory.setFocus()
        result = self._open_file_dialog(self.home_path)
        self.directory = result
        self.ui.le_directory.setText(result)

    @pyqtSlot(bool)
    def browse_save_path(self):
        # self.ui.le_directory.setFocus()
        result = self._open_file_dialog(self.home_path)
        self.save_directory = result
        self.ui.le_save_path.setText(result)

    @pyqtSlot()
    def enter_dir_path(self):
        path = self.ui.le_directory.text()
        if os.path.exists(path):
            self.directory = path
        else:
            self.ui.le_directory.setText('Path Does Not Exist')

    @pyqtSlot()
    def enter_swing(self):
        self.swing = float(self.ui.le_swing.text())

    @pyqtSlot()
    def enter_wavelength(self):
        self.wavelength = int(self.ui.le_wavelength.text())

    @pyqtSlot()
    def enter_calib_scheme(self):
        index = self.ui.cb_calib_scheme.currentIndex()
        if index == 0:
            self.calib_scheme = '4-State'
        else:
            self.calib_scheme = '5-State'

    @pyqtSlot()
    def enter_use_cropped_roi(self):
        state = self.ui.chb_use_roi.checkState()
        if state == 2:
            self.use_cropped_roi = True
        elif state == 0:
            self.use_cropped_roi = False

    @pyqtSlot()
    def enter_bg_folder_name(self):
        self.bg_folder_name = self.ui.le_bg_folder.text()

    @pyqtSlot()
    def enter_n_avg(self):
        self.n_avg = int(self.ui.le_n_avg.text())

    @pyqtSlot()
    def enter_log_level(self):
        index = self.ui.cb_loglevel.currentIndex()
        if index == 0:
            logging.getLogger().setLevel(logging.INFO)
        else:
            logging.getLogger().setLevel(logging.DEBUG)

    @pyqtSlot()
    def enter_save_imgs(self):
        state = self.ui.chb_save_imgs.checkState()
        if state == 2:
            self.save_imgs = True
        elif state == 0:
            self.save_imgs = False

    @pyqtSlot()
    def enter_save_path(self):
        path = self.ui.le_save_path.text()
        if os.path.exists(path):
            self.save_directory = path
        else:
            self.ui.le_directory.setText('Path Does Not Exist')

    @pyqtSlot()
    def enter_zstart(self):
        self.z_start = float(self.ui.le_zstart.text())

    @pyqtSlot()
    def enter_zend(self):
        self.z_end = float(self.ui.le_zend.text())

    @pyqtSlot()
    def enter_zstep(self):
        self.z_step = float(self.ui.le_zstep.text())

    @pyqtSlot()
    def enter_birefringence_dim(self):
        state = self.ui.cb_birefringence.currentIndex()
        if state == 0:
            self.birefringence_dim = '2D'
        elif state == 1:
            self.birefringence_dim = '3D'

    @pyqtSlot()
    def enter_phase_dim(self):
        state = self.ui.cb_phase.currentIndex()
        if state == 0:
            self.phase_dim = '2D'
        elif state == 1:
            self.phase_dim = '3D'

    @pyqtSlot()
    def enter_acq_bg_path(self):
        path = self.ui.le_bg_path.text()
        if os.path.exists(path):
            self.acq_bg_directory = path
        else:
            self.ui.le_bg_path.setText('Path Does Not Exist')

    @pyqtSlot(bool)
    def browse_acq_bg_path(self):
        result = self._open_file_dialog(self.home_path)
        self.acq_bg_directory = result
        self.ui.le_bg_path.setText(result)

    @pyqtSlot()
    def enter_bg_correction(self):
        state = self.ui.cb_bg_method.currentIndex()
        if state == 0:
            self.bg_option = 'None'
        elif state == 1:
            self.bg_option = 'global'
        elif state == 2:
            self.bg_option = 'local'

    @pyqtSlot()
    def enter_gpu_id(self):
        self.gpu_id = int(self.ui.le_gpu_id.text())

    @pyqtSlot()
    def enter_use_gpu(self):
        state = self.ui.chb_use_gpu.checkState()
        if state == 2:
            self.use_gpu = True
        elif state == 0:
            self.use_gpu = False

    @pyqtSlot()
    def enter_obj_na(self):
        self.obj_na = float(self.ui.le_obj_na.text())

    @pyqtSlot()
    def enter_cond_na(self):
        self.cond_na = float(self.ui.le_cond_na.text())

    @pyqtSlot()
    def enter_mag(self):
        self.mag = float(self.ui.le_mag.text())

    @pyqtSlot()
    def enter_ps(self):
        self.ps = float(self.ui.le_ps.text())

    @pyqtSlot()
    def enter_n_media(self):
        self.n_media = float(self.ui.le_n_media.text())

    @pyqtSlot()
    def enter_pad_z(self):
        self.pad_z = float(self.ui.le_pad_z.text())

    @pyqtSlot(bool)
    def calc_extinction(self):
        set_lc_state(self.mmc, 'State0')
        extinction = snap_and_average(self.calib.snap_manager)
        set_lc_state(self.mmc, 'State1')
        state1 = snap_and_average(self.calib.snap_manager)
        extinction = self.calib.calculate_extinction(self.swing, self.calib.I_Black, extinction, state1)
        self.ui.le_extinction.setText(str(extinction))

    @pyqtSlot(bool)
    def run_calibration(self):
<<<<<<< HEAD
        #TODO: clear calibration plot
=======
        """
        Wrapper function to create calibration worker and move that worker to a thread.
        Calibration is then executed by the calibration worker

        Returns
        -------

        """
>>>>>>> 158c8971
        logging.info('Starting Calibration')

        # Initialize displays + parameters for calibration
        self.ui.progress_bar.setValue(0)
        self.intensity_monitor = []
        self.calib.swing = self.swing
        self.calib.wavelength = self.wavelength
        self.calib.meta_file = os.path.join(self.directory, 'calibration_metadata.txt')

        # Make sure Live Mode is off
        if self.calib.snap_manager.getIsLiveModeOn():
            self.calib.snap_manager.setLiveModeOn(False)

        # Init Worker and Thread
        worker = CalibrationWorker(self, self.calib)
        self.thread_worker = ThreadWorker(self, worker)
        self.thread_worker.initalize()

        # Connect Handlers
        self.thread_worker.worker.progress_update.connect(self.handle_progress_update)
        self.thread_worker.worker.extinction_update.connect(self.handle_extinction_update)
        self.thread_worker.worker.intensity_update.connect(self.handle_plot_update)
        self.thread_worker.worker.calib_assessment.connect(self.handle_calibration_assessment_update)
        self.thread_worker.worker.calib_assessment_msg.connect(self.handle_calibration_assessment_msg_update)

        self.thread_worker._disable_buttons()

        # Start Calibration
        self.thread_worker.thread.start()

    @pyqtSlot(bool)
    def capture_bg(self):
        """
        Wrapper function to capture a set of background images.  Will snap images and display reconstructed
        birefringence.  Check connected handlers for napari display.

        Returns
        -------

        """

        # Init worker and thread
        worker = BackgroundCaptureWorker(self, self.calib)
        self.thread_worker = ThreadWorker(self, worker)
        self.thread_worker.initalize()

        # Connect Handlers
        self.thread_worker.worker.bg_image_emitter.connect(self.handle_bg_image_update)
        self.thread_worker.worker.bire_image_emitter.connect(self.handle_bg_bire_image_update)

        self.thread_worker._disable_buttons()

        # Start Capture Background Thread
        self.thread_worker.thread.start()

    @pyqtSlot(bool)
    def acq_birefringence(self):
        """
        Wrapper function to acquire birefringence stack/image and plot in napari

        Returns
        -------

        """

        # Init Worker and thread
        worker = AcquisitionWorker(self, self.calib, 'birefringence')
        self.thread_worker = ThreadWorker(self, worker)
        self.thread_worker.initalize()

        # Connect Handler
        self.thread_worker.worker.bire_image_emitter.connect(self.handle_bire_image_update)

        self.thread_worker._disable_buttons()

        # Start Thread
        self.thread_worker.thread.start()

    @pyqtSlot(bool)
    def acq_phase(self):
        """
         Wrapper function to acquire phase stack and plot in napari

         Returns
         -------
         """

        # Init worker and thread
        worker = AcquisitionWorker(self, self.calib, 'phase')
        self.thread_worker = ThreadWorker(self, worker)
        self.thread_worker.initalize()

        # Connect Handlers
        self.thread_worker.worker.phase_image_emitter.connect(self.handle_phase_image_update)
        self.thread_worker.worker.phase_reconstructor_emitter.connect(self.handle_reconstructor_update)

        self.thread_worker._disable_buttons()

        # Start thread
        self.thread_worker.thread.start()

    @pyqtSlot(bool)
    def acq_birefringence_phase(self):
        """
         Wrapper function to acquire both birefringence and phase stack and plot in napari

         Returns
         -------
         """

        # Init worker
        worker = AcquisitionWorker(self, self.calib, 'all')
        self.thread_worker = ThreadWorker(self, worker)
        self.thread_worker.initalize()

        # connect handlers
        self.thread_worker.worker.phase_image_emitter.connect(self.handle_phase_image_update)
        self.thread_worker.worker.bire_image_emitter.connect(self.handle_bire_image_update)
        self.thread_worker.worker.phase_reconstructor_emitter.connect(self.handle_reconstructor_update)

        self.thread_worker._disable_buttons()

        # Start Thread
        self.thread_worker.thread.start()

    def _open_file_dialog(self, default_path):
        # TODO: Save the last opened directory to use as default path for next time
        return self._open_dialog("select a directory",
                                 default_path)

    def _open_dialog(self, title, ref):
        options = QFileDialog.Options()

        options |= QFileDialog.DontUseNativeDialog
        path = QFileDialog.getExistingDirectory(None,
                                                title,
                                                ref,
                                                options=options)
        return path


class QtLogger(logging.Handler):
    """
    Class to changing logging handler to the napari log output display
    """

    def __init__(self, widget):
        super().__init__()
        self.widget = widget

    # necessary to be a logging handler
    def emit(self, record):
        msg = self.format(record)
        self.widget.appendPlainText(msg)<|MERGE_RESOLUTION|>--- conflicted
+++ resolved
@@ -407,9 +407,7 @@
 
     @pyqtSlot(bool)
     def run_calibration(self):
-<<<<<<< HEAD
         #TODO: clear calibration plot
-=======
         """
         Wrapper function to create calibration worker and move that worker to a thread.
         Calibration is then executed by the calibration worker
@@ -418,7 +416,6 @@
         -------
 
         """
->>>>>>> 158c8971
         logging.info('Starting Calibration')
 
         # Initialize displays + parameters for calibration
