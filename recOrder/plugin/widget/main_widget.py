from recOrder.calib.Calibration import QLIPP_Calibration, LC_DEVICE_NAME
from pycromanager import Bridge
from PyQt5.QtCore import pyqtSlot, pyqtSignal, Qt
from PyQt5.QtWidgets import QWidget, QFileDialog, QSizePolicy, QSlider
from PyQt5.QtGui import QPixmap, QColor
from superqt import QDoubleRangeSlider, QRangeSlider
from recOrder.calib import Calibration
from recOrder.plugin.workers.calibration_workers import CalibrationWorker, BackgroundCaptureWorker, load_calibration
from recOrder.plugin.workers.acquisition_workers import PolarizationAcquisitionWorker, ListeningWorker, \
    FluorescenceAcquisitionWorker, BFAcquisitionWorker
from recOrder.plugin.workers.reconstruction_workers import ReconstructionWorker
from recOrder.plugin.qtdesigner import recOrder_ui
from recOrder.postproc.post_processing import ret_ori_overlay, generic_hsv_overlay
from recOrder.io.core_functions import set_lc_state, snap_and_average
from recOrder.io.metadata_reader import MetadataReader, get_last_metadata_file
from recOrder.io.utils import load_bg
from recOrder.io.config_reader import ConfigReader, PROCESSING, PREPROCESSING, POSTPROCESSING
from waveorder.io.reader import WaveorderReader
from pathlib import Path, PurePath
from napari import Viewer
<<<<<<< HEAD
from numpydoc.docscrape import NumpyDocString
=======
from packaging import version
>>>>>>> 32edad90
import numpy as np
import os
import json
import logging
import pathlib
import textwrap


#TODO: Parse Denoising Parameters correctly from line edits
#TODO: Populate pre/post processing fields to config file from line edit
#todo: populate line edit / fields from config file values
class MainWidget(QWidget):
    """
    This is the main recOrder widget that houses all of the GUI components of recOrder.
    The GUI is designed in QT Designer in /recOrder/plugin/widget/qt_designer and converted to a python file
    with the pyuic5 command.
    """

    # Initialize Custom Signals
    mm_status_changed = pyqtSignal(bool)
    intensity_changed = pyqtSignal(float)
    log_changed = pyqtSignal(str)

    def __init__(self, napari_viewer: Viewer):
        super().__init__()
        self.viewer = napari_viewer

        # Setup GUI Elements
        self.ui = recOrder_ui.Ui_Form()
        self.ui.setupUi(self)
        self._promote_slider_init()

        # Setup Connections between elements
        # Connect to MicroManager
        self.ui.qbutton_mm_connect.clicked[bool].connect(self.connect_to_mm)

        # Calibration Tab

        # Remove QT creator calibration mode items
        self.ui.cb_calib_mode.removeItem(0)
        self.ui.cb_calib_mode.removeItem(0)

        # Populate calibration modes from docstring
        cal_docs = NumpyDocString(Calibration.QLIPP_Calibration.__init__.__doc__)
        mode_docs = ' '.join(cal_docs['Parameters'][3].desc).split('* ')[1:]
        for i, mode_doc in enumerate(mode_docs):
            mode_name, mode_tooltip = mode_doc.split(': ')
            wrapped_tooltip = '\n'.join(textwrap.wrap(mode_tooltip, width=70))
            self.ui.cb_calib_mode.addItem(mode_name)
            self.ui.cb_calib_mode.setItemData(i, wrapped_tooltip, Qt.ToolTipRole)

        self.ui.qbutton_browse.clicked[bool].connect(self.browse_dir_path)
        self.ui.le_directory.editingFinished.connect(self.enter_dir_path)
        self.ui.le_directory.setText(str(Path.cwd()))

        self.ui.le_swing.editingFinished.connect(self.enter_swing)
        self.ui.le_swing.setText('0.1')
        self.enter_swing()

        self.ui.le_wavelength.editingFinished.connect(self.enter_wavelength)
        self.ui.le_wavelength.setText('532')
        self.enter_wavelength()

        self.ui.cb_calib_scheme.currentIndexChanged[int].connect(self.enter_calib_scheme)
        self.ui.cb_calib_mode.currentIndexChanged[int].connect(self.enter_calib_mode)
        self.ui.cb_lca.currentIndexChanged[int].connect(self.enter_dac_lca)
        self.ui.cb_lcb.currentIndexChanged[int].connect(self.enter_dac_lcb)
        self.ui.chb_use_roi.stateChanged[int].connect(self.enter_use_cropped_roi)
        self.ui.qbutton_calibrate.clicked[bool].connect(self.run_calibration)
        self.ui.qbutton_load_calib.clicked[bool].connect(self.load_calibration)
        self.ui.qbutton_calc_extinction.clicked[bool].connect(self.calc_extinction)
        self.ui.cb_config_group.currentIndexChanged[int].connect(self.enter_config_group)

        # Capture Background
        self.ui.le_bg_folder.editingFinished.connect(self.enter_bg_folder_name)
        self.ui.le_n_avg.editingFinished.connect(self.enter_n_avg)
        self.ui.qbutton_capture_bg.clicked[bool].connect(self.capture_bg)

        # Advanced
        self.ui.cb_loglevel.currentIndexChanged[int].connect(self.enter_log_level)
        self.ui.qbutton_push_note.clicked[bool].connect(self.push_note)

        # Acquisition Tab
        self.ui.qbutton_gui_mode.clicked[bool].connect(self.change_gui_mode)
        self.ui.qbutton_browse_save_dir.clicked[bool].connect(self.browse_save_path)
        self.ui.le_save_dir.editingFinished.connect(self.enter_save_path)
        self.ui.le_save_dir.setText(str(Path.cwd()))
        self.ui.le_data_save_name.editingFinished.connect(self.enter_save_name)
        self.ui.qbutton_listen.clicked[bool].connect(self.listen_and_reconstruct)

        self.ui.le_zstart.editingFinished.connect(self.enter_zstart)
        self.ui.le_zstart.setText('-1')
        self.enter_zstart()

        self.ui.le_zend.editingFinished.connect(self.enter_zend)
        self.ui.le_zend.setText('1')
        self.enter_zend()

        self.ui.le_zstep.editingFinished.connect(self.enter_zstep)
        self.ui.le_zstep.setText('0.25')
        self.enter_zstep()

        self.ui.chb_use_gpu.stateChanged[int].connect(self.enter_use_gpu)
        self.ui.le_gpu_id.editingFinished.connect(self.enter_gpu_id)

        self.ui.le_recon_wavelength.setText('532') # This parameter seems to be wired differently than others...investigate later

        self.ui.le_obj_na.editingFinished.connect(self.enter_obj_na)
        self.ui.le_obj_na.setText('1.3')
        self.enter_obj_na()

        self.ui.le_cond_na.editingFinished.connect(self.enter_cond_na)
        self.ui.le_cond_na.setText('0.5')
        self.enter_cond_na()

        self.ui.le_mag.editingFinished.connect(self.enter_mag)
        self.ui.le_mag.setText('60')
        self.enter_mag()

        self.ui.le_ps.editingFinished.connect(self.enter_ps)
        self.ui.le_ps.setText('6.9')
        self.enter_ps()

        self.ui.le_n_media.editingFinished.connect(self.enter_n_media)
        self.ui.le_n_media.setText('1.3')
        self.enter_n_media()

        self.ui.le_pad_z.editingFinished.connect(self.enter_pad_z)
        self.ui.chb_pause_updates.stateChanged[int].connect(self.enter_pause_updates)
        self.ui.cb_birefringence.currentIndexChanged[int].connect(self.enter_birefringence_dim)
        self.ui.cb_phase.currentIndexChanged[int].connect(self.enter_phase_dim)
        self.ui.cb_bg_method.currentIndexChanged[int].connect(self.enter_bg_correction)
        self.ui.le_bg_path.editingFinished.connect(self.enter_acq_bg_path)
        self.ui.qbutton_browse_bg_path.clicked[bool].connect(self.browse_acq_bg_path)
        self.ui.qbutton_acq_birefringence.clicked[bool].connect(self.acq_birefringence)
        self.ui.qbutton_acq_phase.clicked[bool].connect(self.acq_phase)
        self.ui.qbutton_acq_birefringence_phase.clicked[bool].connect(self.acq_birefringence_phase)
        self.ui.qbutton_acq_fluor.clicked[bool].connect(self.acquire_fluor_deconvolved)
        self.ui.cb_colormap.currentIndexChanged[int].connect(self.enter_colormap)
        self.ui.chb_display_volume.stateChanged[int].connect(self.enter_use_full_volume)
        self.ui.le_overlay_slice.editingFinished.connect(self.enter_display_slice)
        self.ui.slider_value.sliderMoved[tuple].connect(self.handle_val_slider_move)
        self.ui.slider_saturation.sliderMoved[tuple].connect(self.handle_sat_slider_move)

        # Display Tab
        self.viewer.layers.events.inserted.connect(self._add_layer_to_display_boxes)
        self.viewer.layers.events.removed.connect(self._remove_layer_from_display_boxes)
        self.ui.qbutton_create_overlay.clicked[bool].connect(self.create_overlay)
        self.ui.cb_saturation.currentIndexChanged[int].connect(self.update_sat_scale)
        self.ui.cb_value.currentIndexChanged[int].connect(self.update_value_scale)
        self.ui.le_sat_max.editingFinished.connect(self.enter_sat_max)
        self.ui.le_sat_min.editingFinished.connect(self.enter_sat_min)
        self.ui.le_val_max.editingFinished.connect(self.enter_val_max)
        self.ui.le_val_min.editingFinished.connect(self.enter_val_min)

        # Reconstruction
        self.ui.qbutton_browse_data_dir.clicked[bool].connect(self.browse_data_dir)
        self.ui.qbutton_browse_calib_meta.clicked[bool].connect(self.browse_calib_meta)
        self.ui.qbutton_load_config.clicked[bool].connect(self.load_config)
        self.ui.qbutton_save_config.clicked[bool].connect(self.save_config)
        self.ui.qbutton_load_default_config.clicked[bool].connect(self.load_default_config)
        self.ui.cb_method.currentIndexChanged[int].connect(self.enter_method)
        self.ui.cb_mode.currentIndexChanged[int].connect(self.enter_mode)
        self.ui.le_calibration_metadata.editingFinished.connect(self.enter_calib_meta)
        self.ui.qbutton_reconstruct.clicked[bool].connect(self.reconstruct)
        self.ui.cb_phase_denoiser.currentIndexChanged[int].connect(self.enter_phase_denoiser)

        # Logging
        log_box = QtLogger(self.ui.te_log)
        log_box.setFormatter(logging.Formatter('%(levelname)s - %(message)s'))
        logging.getLogger().addHandler(log_box)
        logging.getLogger().setLevel(logging.INFO)

        # Signal Emitters
        self.mm_status_changed.connect(self.handle_mm_status_update)

        # Instantiate Attributes:
        self.gui_mode = 'offline'
        self.mm = None
        self.mmc = None
        self.calib = None
        self.current_dir_path = str(Path.cwd())
        self.current_save_path = str(Path.cwd())
        self.current_bg_path = str(Path.cwd())
        self.directory = str(Path.cwd())

        # Reconstruction / Calibration Parameter Defaults
        self.calib_scheme = '4-State'
        self.calib_mode = 'MM-Retardance'
        self.interp_method = 'schnoor_fit'
        self.config_group = 'Channel'
        self.calib_channels = ['State0', 'State1', 'State2', 'State3', 'State4']
        self.last_calib_meta_file = None
        self.use_cropped_roi = False
        self.bg_folder_name = 'BG'
        self.n_avg = 5
        self.intensity_monitor = []
        self.save_directory = str(Path.cwd())
        self.save_name = None
        self.bg_option = 'None'
        self.birefringence_dim = '2D'
        self.phase_dim = '2D'
        self.gpu_id = 0
        self.use_gpu = False
        self.pad_z = 0
        self.phase_reconstructor = None
        self.fluor_reconstructor = None
        self.acq_bg_directory = None
        self.auto_shutter = True
        self.lca_dac = None
        self.lcb_dac = None
        self.pause_updates = False
        self.method = 'QLIPP'
        self.mode = '3D'
        self.calib_path = str(Path.cwd())
        self.data_dir = str(Path.cwd())
        self.config_path = str(Path.cwd())
        self.save_config_path = str(Path.cwd())
        self.colormap = 'HSV'
        self.use_full_volume = False
        self.display_slice = 0
        self.last_p = 0
        self.reconstruction_data_path = None
        self.reconstruction_data = None

        # Assessment attributes
        self.calib_assessment_level = None

        # Init Plot
        self.plot_item = self.ui.plot_widget.getPlotItem()
        self.plot_item.enableAutoRange()
        self.plot_item.setLabel('left', 'Intensity')
        self.ui.plot_widget.setBackground((32, 34, 40))
        self.plot_sequence = 'Coarse'

        # Init thread worker
        self.worker = None

        # Display/Initialiaze GUI Images (plotting legends, recOrder logo)
        recorder_dir = os.path.dirname(os.path.dirname(os.path.dirname(os.path.dirname(os.path.abspath(__file__)))))
        jch_legend_path = os.path.join(recorder_dir, 'docs/images/JCh_legend.png')
        hsv_legend_path = os.path.join(recorder_dir, 'docs/images/HSV_legend.png')
        self.jch_pixmap = QPixmap(jch_legend_path)
        self.hsv_pixmap = QPixmap(hsv_legend_path)
        self.ui.label_orientation_image.setPixmap(self.hsv_pixmap)
        logo_path = os.path.join(recorder_dir, 'docs/images/recOrder_plugin_logo.png')
        logo_pixmap = QPixmap(logo_path)
        self.ui.label_logo.setPixmap(logo_pixmap)

        # Hide initial UI elements for later implementation or for later pop-up purposes
        self.ui.label_lca.hide()
        self.ui.label_lcb.hide()
        self.ui.cb_lca.hide()
        self.ui.cb_lcb.hide()
        self._hide_acquisition_ui(True)
        self.ui.label_bg_path.setHidden(True)
        self.ui.le_bg_path.setHidden(True)
        self.ui.qbutton_browse_bg_path.setHidden(True)
        self.ui.le_rho.setHidden(True)
        self.ui.label_phase_rho.setHidden(True)
        self.ui.le_itr.setHidden(True)
        self.ui.label_itr.setHidden(True)
        self.ui.le_fluor_chan.setHidden(True)
        self.ui.label_fluor_chan.setHidden(True)
        self.ui.label_focus_zidx.setHidden(True)
        self.ui.le_focus_zidx.setHidden(True)

        # Set initial UI Properties
        self.ui.le_gui_mode.setStyleSheet("border: 1px solid rgb(200,0,0); color: rgb(200,0,0);")
        self.ui.te_log.setStyleSheet('background-color: rgb(32,34,40);')
        self.ui.le_mm_status.setText('Not Connected')
        self.ui.le_mm_status.setStyleSheet("border: 1px solid yellow;")
        self.ui.le_sat_min.setStyleSheet("background-color: rgba(0, 0, 0, 0);")
        self.ui.le_sat_max.setStyleSheet("background-color: rgba(0, 0, 0, 0);")
        self.ui.le_val_min.setStyleSheet("background-color: rgba(0, 0, 0, 0);")
        self.ui.le_val_max.setStyleSheet("background-color: rgba(0, 0, 0, 0);")
        self.setStyleSheet("QTabWidget::tab-bar {alignment: center;}")
        self.red_text = QColor(200, 0, 0, 255)
        self.original_tab_text = self.ui.tabWidget_3.tabBar().tabTextColor(0)
        self.ui.tabWidget.parent().setObjectName('recOrder') # make sure the top says recOrder and not 'Form'

        # disable wheel events for combo boxes
        for attr_name in dir(self.ui):
            if 'cb_' in attr_name:
                attr = getattr(self.ui, attr_name)
                attr.wheelEvent = lambda event: None

        # Display GUI using maximum resolution
        self.showMaximized()

    def _demote_slider_offline(self, ui_slider, range_):
        """
        This function converts a promoted superqt.QRangeSlider to a QSlider element

        Parameters
        ----------
        ui_slider       (superqt.QRangeSlider) QSlider UI element to demote
        range_          (tuple) initial range to set for the slider

        Returns
        -------

        """
        sizePolicy = QSizePolicy(QSizePolicy.Preferred, QSizePolicy.Fixed)
        sizePolicy.setHorizontalStretch(0)
        sizePolicy.setVerticalStretch(0)

        # Get positioning information from regular sliders
        slider_idx = self.ui.gridLayout_26.indexOf(ui_slider)
        slider_position = self.ui.gridLayout_26.getItemPosition(slider_idx)
        slider_parent = ui_slider.parent().objectName()
        slider_name = ui_slider.objectName()

        # Remove regular sliders from the UI
        self.ui.gridLayout_26.removeWidget(ui_slider)

        # Add back the sliders as range sliders with the same properties
        ui_slider = QSlider(getattr(self.ui, slider_parent))
        sizePolicy.setHeightForWidth(ui_slider.sizePolicy().hasHeightForWidth())
        ui_slider.setSizePolicy(sizePolicy)
        ui_slider.setOrientation(Qt.Horizontal)
        ui_slider.setObjectName(slider_name)
        self.ui.gridLayout_26.addWidget(ui_slider,
                                        slider_position[0],
                                        slider_position[1],
                                        slider_position[2],
                                        slider_position[3])
        ui_slider.setRange(range_[0], range_[1])

    def _promote_slider_offline(self, ui_slider, range_):
        """
        This function converts a a QSlider element to a promoted superqt.QRangeSlider

        Parameters
        ----------
        ui_slider       (QT.Slider) QSlider UI element to demote
        range_          (tuple) initial range to set for the slider

        Returns
        -------

        """

        sizePolicy = QSizePolicy(QSizePolicy.Preferred, QSizePolicy.Fixed)
        sizePolicy.setHorizontalStretch(0)
        sizePolicy.setVerticalStretch(0)

        # Get Information from regular sliders
        slider_idx = self.ui.gridLayout_26.indexOf(ui_slider)
        slider_position = self.ui.gridLayout_26.getItemPosition(slider_idx)
        slider_parent = ui_slider.parent().objectName()
        slider_name = ui_slider.objectName()

        # Remove regular sliders from the UI
        self.ui.gridLayout_26.removeWidget(ui_slider)

        # Add back the sliders as range sliders with the same properties
        ui_slider = QRangeSlider(getattr(self.ui, slider_parent))
        sizePolicy.setHeightForWidth(ui_slider.sizePolicy().hasHeightForWidth())
        ui_slider.setSizePolicy(sizePolicy)
        ui_slider.setOrientation(Qt.Horizontal)
        ui_slider.setObjectName(slider_name)
        self.ui.gridLayout_26.addWidget(ui_slider,
                                        slider_position[0],
                                        slider_position[1],
                                        slider_position[2],
                                        slider_position[3])
        ui_slider.setRange(range_[0], range_[1])

    def _promote_slider_init(self):

        """
        Used to promote the Display Tab sliders from QSlider to QDoubeRangeSlider with superqt
        Returns
        -------

        """

        sizePolicy = QSizePolicy(QSizePolicy.Preferred, QSizePolicy.Fixed)
        sizePolicy.setHorizontalStretch(0)
        sizePolicy.setVerticalStretch(0)

        # Get Information from regular sliders
        value_slider_idx = self.ui.gridLayout_17.indexOf(self.ui.slider_value)
        value_slider_position = self.ui.gridLayout_17.getItemPosition(value_slider_idx)
        value_slider_parent = self.ui.slider_value.parent().objectName()
        saturation_slider_idx = self.ui.gridLayout_17.indexOf(self.ui.slider_saturation)
        saturation_slider_position = self.ui.gridLayout_17.getItemPosition(saturation_slider_idx)
        saturation_slider_parent = self.ui.slider_saturation.parent().objectName()

        # Remove regular sliders from the UI
        self.ui.gridLayout_17.removeWidget(self.ui.slider_value)
        self.ui.gridLayout_17.removeWidget(self.ui.slider_saturation)

        # Add back the sliders as range sliders with the same properties
        self.ui.slider_saturation = QDoubleRangeSlider(getattr(self.ui, saturation_slider_parent))
        sizePolicy.setHeightForWidth(self.ui.slider_saturation.sizePolicy().hasHeightForWidth())
        self.ui.slider_saturation.setSizePolicy(sizePolicy)
        self.ui.slider_saturation.setOrientation(Qt.Horizontal)
        self.ui.slider_saturation.setObjectName("slider_saturation")
        self.ui.gridLayout_17.addWidget(self.ui.slider_saturation,
                                        saturation_slider_position[0],
                                        saturation_slider_position[1],
                                        saturation_slider_position[2],
                                        saturation_slider_position[3])
        self.ui.slider_saturation.setRange(0, 100)

        self.ui.slider_value = QDoubleRangeSlider(getattr(self.ui, value_slider_parent))
        sizePolicy.setHeightForWidth(self.ui.slider_value.sizePolicy().hasHeightForWidth())
        self.ui.slider_value.setSizePolicy(sizePolicy)
        self.ui.slider_value.setOrientation(Qt.Horizontal)
        self.ui.slider_value.setObjectName("slider_value")
        self.ui.gridLayout_17.addWidget(self.ui.slider_value,
                                        value_slider_position[0],
                                        value_slider_position[1],
                                        value_slider_position[2],
                                        value_slider_position[3])
        self.ui.slider_value.setRange(0, 100)

    def _hide_acquisition_ui(self, val: bool):
        """
        hides or shows the acquisition (online) UI elements.  Used when switching between online/offline mode

        Parameters
        ----------
        val:        (bool) True/False whether to hide (True) or show (False)

        Returns
        -------

        """
        self.ui.acq_settings.setHidden(val)
        self.ui.acquire.setHidden(val)

        # Calibration Tab
        self.ui.tabWidget.setTabEnabled(0, not val)
        if val:
            self.ui.tabWidget.setStyleSheet("QTabBar::tab::disabled {width: 0; height: 0; margin: 0; padding: 0; border: none;} ")
        else:
            self.ui.tabWidget.setStyleSheet("")
            self.ui.le_mm_status.setText('Not Connected')
            self.ui.le_mm_status.setStyleSheet("border: 1px solid yellow;")
            self.mmc = None
            self.mm = None
            self.ui.cb_config_group.clear()
            self.ui.tabWidget.setCurrentIndex(0)

    def _hide_offline_ui(self, val: bool):
        """
        hides or shows the offline UI elements.  Used when switching between online/offline mode

        Parameters
        ----------
        val:        (bool) True/False whether to hide (True) or show (False)

        Returns
        -------

        """

        # General Settings
        self.ui.le_data_dir.setHidden(val)
        self.ui.label_data_dir.setHidden(val)
        self.ui.qbutton_browse_data_dir.setHidden(val)
        self.ui.le_calibration_metadata.setHidden(val)
        self.ui.label_calib_meta.setHidden(val)
        self.ui.qbutton_browse_calib_meta.setHidden(val)
        self.ui.qbutton_load_config.setHidden(val)
        self.ui.qbutton_save_config.setHidden(val)
        self.ui.qbutton_load_default_config.setHidden(val)
        self.ui.qbutton_reconstruct.setHidden(val)
        self.ui.qbutton_stop_reconstruct.setHidden(val)

        # Processing Settings
        self.ui.tabWidget_3.setTabEnabled(1, not val)
        if val:
            self.ui.tabWidget_3.setStyleSheet("QTabBar::tab::disabled {width: 0; height: 0; margin: 0; padding: 0; border: none;} ")
        else:
            self.ui.tabWidget_3.setStyleSheet("")

        # Pre/Post Processing
        self.ui.tabWidget_3.setTabEnabled(4, not val)
        if val:
            self.ui.tabWidget_3.setStyleSheet("QTabBar::tab::disabled {width: 0; height: 0; margin: 0; padding: 0; border: none;} ")
        else:
            self.ui.tabWidget_3.setStyleSheet("")

        self.ui.tabWidget_3.setTabEnabled(5, not val)
        if val:
            self.ui.tabWidget_3.setStyleSheet("QTabBar::tab::disabled {width: 0; height: 0; margin: 0; padding: 0; border: none;} ")
        else:
            self.ui.tabWidget_3.setStyleSheet("")

    def _enable_buttons(self):
        """
        enables the buttons that were disabled during acquisition, calibration, or reconstruction

        Returns
        -------

        """

        self.ui.qbutton_calibrate.setEnabled(True)
        self.ui.qbutton_capture_bg.setEnabled(True)
        self.ui.qbutton_calc_extinction.setEnabled(True)
        self.ui.qbutton_acq_birefringence.setEnabled(True)
        self.ui.qbutton_acq_phase.setEnabled(True)
        self.ui.qbutton_acq_birefringence_phase.setEnabled(True)
        self.ui.qbutton_acq_fluor.setEnabled(True)
        self.ui.qbutton_load_calib.setEnabled(True)
        self.ui.qbutton_listen.setEnabled(True)
        self.ui.qbutton_create_overlay.setEnabled(True)
        self.ui.qbutton_reconstruct.setEnabled(True)
        self.ui.qbutton_load_config.setEnabled(True)
        self.ui.qbutton_load_default_config.setEnabled(True)

    def _disable_buttons(self):
        """
        disables the buttons during acquisition, calibration, or reconstruction.  This prevents the user from
        trying to do multiple actions at once (i.e. trying to use the acquisition features while calibration is running)

        Returns
        -------

        """

        self.ui.qbutton_calibrate.setEnabled(False)
        self.ui.qbutton_capture_bg.setEnabled(False)
        self.ui.qbutton_calc_extinction.setEnabled(False)
        self.ui.qbutton_acq_birefringence.setEnabled(False)
        self.ui.qbutton_acq_phase.setEnabled(False)
        self.ui.qbutton_acq_birefringence_phase.setEnabled(False)
        self.ui.qbutton_acq_fluor.setEnabled(False)
        self.ui.qbutton_load_calib.setEnabled(False)
        self.ui.qbutton_listen.setEnabled(False)
        self.ui.qbutton_create_overlay.setEnabled(False)
        self.ui.qbutton_reconstruct.setEnabled(False)
        self.ui.qbutton_load_config.setEnabled(False)
        self.ui.qbutton_load_default_config.setEnabled(False)

    def _handle_error(self, exc):
        """
        Handles errors from calibration and restores micromanager to its state prior to the start of calibration
        Parameters
        ----------
        exc:        (Error) Propogated error message to display

        Returns
        -------

        """

        self.ui.tb_calib_assessment.setText(f'Error: {str(exc)}')
        self.ui.tb_calib_assessment.setStyleSheet("border: 1px solid rgb(200,0,0);")

        # Reset ROI if it was cropped down during reconstruction
        if self.use_cropped_roi:
            self.mmc.clearROI()

        # Reset the autoshutter setting if errored during blacklevel calculation
        self.mmc.setAutoShutter(self.auto_shutter)

        # Reset the progress bar to 0
        self.ui.progress_bar.setValue(0)

        # Raise the error
        raise exc

    def _handle_calib_abort(self):
        if self.use_cropped_roi:
            self.mmc.clearROI()
        self.mmc.setAutoShutter(self.auto_shutter)
        self.ui.progress_bar.setValue(0)

    def _handle_acq_error(self, exc):
        raise exc

    def _handle_load_finished(self):
        """
        Updates the calibration assessment when the user loads a previous calibration metadata file.

        Returns
        -------

        """
        self.ui.tb_calib_assessment.setText('Previous calibration successfully loaded')
        self.ui.tb_calib_assessment.setStyleSheet("border: 1px solid green;")
        self.ui.progress_bar.setValue(100)

    def _update_calib(self, val):
        self.calib = val

    def _add_layer_to_display_boxes(self, val):
        """
        When a new napari layer is added to recOrder, update the Display Tab combo boxes with these layers.
        This will allow the user to then choose which layers it wants to use for the overlay.  Will skip over
        any layers that are already an 'Overlay'.  This function is connected to a napari.Layer signal

        Parameters
        ----------
        val:            (napari.Layer) layer that was added [not used]

        Returns
        -------

        """

        for layer in self.viewer.layers:
            if 'Overlay' in layer.name:
                continue
            if layer.name not in [self.ui.cb_hue.itemText(i) for i in range(self.ui.cb_hue.count())]:
                self.ui.cb_hue.addItem(layer.name)
            if layer.name not in [self.ui.cb_saturation.itemText(i) for i in range(self.ui.cb_saturation.count())]:
                self.ui.cb_saturation.addItem(layer.name)
            if layer.name not in [self.ui.cb_value.itemText(i) for i in range(self.ui.cb_value.count())]:
                self.ui.cb_value.addItem(layer.name)

    def _remove_layer_from_display_boxes(self, val):
        """
        When a napari layer is removed from napari, remove the corresponding layer from Display Tab combo boxes.

        Parameters
        ----------
        val:            (napari.Layer) layer that was removed by the user

        Returns
        -------

        """

        for i in range(self.ui.cb_hue.count()):
            if val.value.name in self.ui.cb_hue.itemText(i):
                self.ui.cb_hue.removeItem(i)
            if val.value.name in self.ui.cb_saturation.itemText(i):
                self.ui.cb_saturation.removeItem(i)
            if val.value.name in self.ui.cb_value.itemText(i):
                self.ui.cb_value.removeItem(i)

    def _set_tab_red(self, name, state):
        """
        Convenience function to set a GUI tab red when there is a parameter missing for acquisiton or reconstruction

        Parameters
        ----------
        name:           (str) Name of the tab
        state:          (bool) True/False whether to set red (True) or not red (False)

        Returns
        -------

        """

        # this map corresponds to the tab index in the TabWidget GUI element
        name_map = {'General': 0,
                    'Processing': 1,
                    'Physical': 2,
                    'Regularization': 3,
                    'preprocessing': 4,
                    'postprocessing': 5}

        index = name_map[name]

        if state:
            self.ui.tabWidget_3.tabBar().setTabTextColor(index, self.red_text)
        else:
            self.ui.tabWidget_3.tabBar().setTabTextColor(index, self.original_tab_text)

    def _check_line_edit(self, name):
        """
        Convencience function used in checking whether a line edit is present or missing.  Will place a red border
        around the line edit if it is empty, otherwise it will remove the red border.

        Parameters
        ----------
        name:           (str) name of the LineEdit element as specified in QT Designer file.

        Returns
        -------

        """
        le = getattr(self.ui, f'le_{name}')
        text = le.text()

        if text == '':
            le.setStyleSheet("border: 1px solid rgb(200,0,0);")
            return False
        else:
            le.setStyleSheet("")
            return True

    def _check_requirements_for_acq(self, mode):
        """
        This function will loop through the parameters from a specific acquisition and make sure the user has
        specified the necessary parameters.  If it finds an empty or missing parameters, it will set missing fields red
        and stop the acquisition process.

        Parameters
        ----------
        mode:           (str) 'birefringence', 'phase', or 'fluor' which denotes the type of acquisition

        Returns
        -------

        """

        # Initialize all tabs in their default style (not red)
        self._set_tab_red('General', False)
        self._set_tab_red('Physical', False)
        self._set_tab_red('Processing', False)
        self._set_tab_red('Regularization', False)

        # initialize the variable to keep track of the success of the requirement check
        raise_error = False

        # define the fields required for the specific acquisition modes.  Matches LineEdit object names
        phase_required = {'wavelength', 'mag', 'cond_na', 'obj_na', 'n_media',
                          'phase_strength', 'ps', 'zstep'}

        fluor_required = {'recon_wavelength', 'mag', 'obj_na', 'n_media', 'fluor_strength', 'ps'}

        # Initalize all fields in their default style (not red).
        for field in phase_required:
            le = getattr(self.ui, f'le_{field}')
            le.setStyleSheet("")
        for field in fluor_required:
            le = getattr(self.ui, f'le_{field}')
            le.setStyleSheet("")

        # Check generally required fields
        if mode == 'birefringence' or mode == 'phase' or mode == 'fluor':
            success = self._check_line_edit('save_dir')
            if not success:
                raise_error = True
                self._set_tab_red('General', True)

            if self.bg_option == 'local_fit' or self.bg_option == 'Global':
                success = self._check_line_edit('bg_path')
                if not success:
                    raise_error = True
                    self._set_tab_red('General', True)

        # Check phase specific fields
        if mode == 'phase':

            # add in extra requirement is user is acquiring PhaseFromBF
            if self.ui.chb_phase_from_bf.isChecked():
                cont = self._check_line_edit('recon_wavelength')
                tab = getattr(self.ui, f'le_recon_wavelength').parent().parent().objectName()
                if not cont:
                    raise_error = True
                    self._set_tab_red(tab, True)

            for field in phase_required:
                cont = self._check_line_edit(field)
                tab = getattr(self.ui, f'le_{field}').parent().parent().objectName()
                if not cont:
                    raise_error = True
                    if field != 'zstep':
                        self._set_tab_red(tab, True)
                else:
                    continue

        # Check fluorescence deconvolution specific parameters
        if mode == 'fluor':
            for field in fluor_required:
                cont = self._check_line_edit(field)
                tab = getattr(self.ui, f'le_{field}').parent().parent().objectName()
                if not cont:
                    raise_error = True
                    self._set_tab_red(tab, True)
                else:
                    continue
            if self.ui.chb_autocalc_bg.checkState() != 2:
                cont = self._check_line_edit('fluor_bg')
                tab = getattr(self.ui, f'le_fluor_bg').parent().parent().objectName()
                if not cont:
                    raise_error = True
                    self._set_tab_red(tab, True)

        # Alert the user to check and enter in the missing parameters
        if raise_error:
            raise ValueError('Please enter in all of the parameters necessary for the acquisition')

    def _check_requirements_for_reconstruction(self):
        """
        This function will loop through the parameters for offline reconstruction and make sure the user has
        specified the necessary parameters.  If it finds an empty or missing parameters, it will set missing fields red
        and stop the reconstruction process.

        Returns
        -------

        """

        # Initalize all tab elements and reconstruct button to default state (not red)
        self._set_tab_red('General', False)
        self._set_tab_red('Physical', False)
        self._set_tab_red('Processing', False)
        self._set_tab_red('Regularization', False)
        self._set_tab_red('preprocessing', False)
        self._set_tab_red('postprocessing', False)
        self.ui.qbutton_reconstruct.setStyleSheet("")

        # initalize the success variable of the requirement check
        success = True

        # gather the specified output channels (will determine which requirements are necessary to look at)
        output_channels = self.ui.le_output_channels.text()
        output_channels = output_channels.split(',')
        output_channels = [chan.replace(' ', '') for chan in output_channels]

        # intialize the reconstruction specific required fields
        always_required = {'data_dir', 'save_dir', 'positions', 'timepoints', 'output_channels'}
        birefringence_required = {'calibration_metadata', 'recon_wavelength'}
        phase_required = {'recon_wavelength', 'mag', 'obj_na', 'cond_na', 'n_media',
                          'phase_strength', 'ps'}
        fluor_decon_required = {'recon_wavelength', 'mag', 'obj_na', 'n_media', 'fluor_strength', 'ps'}

        # intialize all UI elements in the default state
        for field in always_required:
            le = getattr(self.ui, f'le_{field}')
            le.setStyleSheet("")
        for field in phase_required:
            le = getattr(self.ui, f'le_{field}')
            le.setStyleSheet("")
        for field in fluor_decon_required:
            le = getattr(self.ui, f'le_{field}')
            le.setStyleSheet("")

        for field in always_required:
            cont = self._check_line_edit(field)
            if not cont:
                success = False
                if field == 'data_dir' or field == 'save_dir':
                    self._set_tab_red('General', True)
                if field == 'positions' or field == 'timepoints' or field == 'output_channels':
                    self._set_tab_red('Processing', True)
            else:
                continue

        possible_channels = ['Retardance', 'Orientation', 'BF', 'S0', 'S1', 'S2', 'S3', 'Phase2D', 'Phase3D']
        bire_channels = ['Retardance', 'Orientation', 'BF', 'S0', 'S1', 'S2', 'S3']
        qlipp_channel_present = False
        bire_channel_present = False
        if self.method == 'QLIPP':
            for channel in output_channels:
                if channel in possible_channels:
                    qlipp_channel_present = True
                if channel in bire_channels:
                    bire_channel_present = True

            if qlipp_channel_present:
                if bire_channel_present:
                    for field in birefringence_required:
                        cont = self._check_line_edit(field)
                        tab = getattr(self.ui, f'le_{field}').parent().parent().objectName()
                        if not cont:
                            if field != 'calibration_metadata':
                                self._set_tab_red(tab, True)
                            success = False
                        else:
                            # self._set_tab_red(tab, False)
                            continue

                if 'Phase2D' in output_channels or 'Phase3D' in output_channels:
                    for field in phase_required:
                        cont = self._check_line_edit(field)
                        tab = getattr(self.ui, f'le_{field}').parent().parent().objectName()
                        if not cont:
                            self._set_tab_red(tab, True)
                            success = False
                        else:
                            self._set_tab_red(tab, False)
                            continue
                    if 'Phase2D' in output_channels and self.mode == '2D':
                        cont = self._check_line_edit('focus_zidx')
                        if not cont:
                            self._set_tab_red('Processing', True)
                            success = False
            else:
                self._set_tab_red('Processing', True)
                self.ui.le_output_channels.setStyleSheet("border: 1px solid rgb(200,0,0);")
                print('User did not specify any QLIPP Specific Channels')
                success = False

        elif self.method == 'PhaseFromBF':
            cont = self._check_line_edit('fluor_chan')
            tab = getattr(self.ui, f'le_fluor_chan').parent().parent().objectName()
            if not cont:
                self._set_tab_red(tab, True)
                success = False

            if 'Phase2D' in output_channels or 'Phase3D' in output_channels:
                for field in phase_required:
                    cont = self._check_line_edit(field)
                    tab = getattr(self.ui, f'le_{field}').parent().parent().objectName()
                    if not cont:
                        self._set_tab_red(tab, True)
                        success = False
                    else:
                        continue
                if 'Phase2D' in output_channels and self.mode == '2D':
                    cont = self._check_line_edit('focus_zidx')
                    if not cont:
                        self._set_tab_red('Processing', True)
                        success = False
            else:
                self._set_tab_red('Processing', True)
                self.ui.le_output_channels.setStyleSheet("border: 1px solid rgb(200,0,0);")
                print('User did not specify any PhaseFromBF Specific Channels (Phase2D, Phase3D)')
                success = False

        elif self.method == 'FluorDeconv':
            cont = self._check_line_edit('fluor_chan')
            tab = getattr(self.ui, f'le_fluor_chan').parent().parent().objectName()
            if not cont:
                self._set_tab_red(tab, True)
                success = False

            for field in fluor_decon_required:
                cont = self._check_line_edit(field)
                tab = getattr(self.ui, f'le_{field}').parent().parent().objectName()
                if not cont:
                    self._set_tab_red(tab, True)
                    success = False
                else:
                    continue

            if self.mode == '2D':
                cont = self._check_line_edit('focus_zidx')
                if not cont:
                    self._set_tab_red('Processing', True)
                    success = False

        else:
            print('Error in parameter checks')
            self.ui.qbutton_reconstruct.setStyleSheet("border: 1px solid rgb(200,0,0);")
            success = False

        return success

    def _populate_config_from_app(self):
        """
        This function will create a ConfigReader instance with the information from the UI elements.  This function
        is called prior to reconstruction or when the user uses the "Save Config" to file functionality.

        Returns
        -------

        """

        # ConfigReader is usually immutable but we need it to not be in this case to update its properties
        self.config_reader = ConfigReader(immutable=False)

        # Parse dataset fields manually
        self.config_reader.data_dir = self.ui.le_data_dir.text()
        self.data_dir = self.ui.le_data_dir.text()
        self.config_reader.save_dir = self.ui.le_save_dir.text()
        self.save_directory = self.ui.le_save_dir.text()
        self.config_reader.method = self.method
        self.config_reader.mode = self.mode
        self.config_reader.data_save_name = self.ui.le_data_save_name.text() if self.ui.le_data_save_name.text() != '' \
                                            else pathlib.PurePath(self.data_dir).name
        self.config_reader.calibration_metadata = self.ui.le_calibration_metadata.text()
        self.config_reader.background = self.ui.le_bg_path.text()
        self.config_reader.background_correction = self.bg_option

        # Assumes that positions/timepoints can either be 'all'; '[all]'; 1, 2, 3, N; (start, end)
        positions = self.ui.le_positions.text()
        positions = positions.replace(' ', '')
        if positions == 'all' or positions == "['all']" or positions == '[all]':
            self.config_reader.positions = ['all']
        elif positions.startswith('[') and positions.endswith(']'):
            vals = positions[1:-1].split(',')
            if len(vals) != 2:
                self._set_tab_red('Processing', True)
                self.ui.le_positions.setStyleSheet("border: 1px solid rgb(200,0,0);")
            else:
                self._set_tab_red('Processing', False)
                self.ui.le_positions.setStyleSheet("")
                self.config_reader.positions = [(int(vals[0]), int(vals[1]))]
        elif positions.startswith('(') and positions.endswith(')'):
            self.config_reader.positions = [eval(positions)]
        else:
            vals = positions.split(',')
            vals = map(lambda x: int(x), vals)
            self.config_reader.positions = list(vals)

        timepoints = self.ui.le_timepoints.text()
        timepoints = timepoints.replace(' ', '')
        if timepoints == 'all' or timepoints == "['all']" or timepoints == '[all]':
            self.config_reader.timepoints = ['all']
        elif timepoints.startswith('[') and timepoints.endswith(']'):
            vals = timepoints[1:-1].split(',')
            if len(vals) != 2:
                self._set_tab_red('Processing', True)
                self.ui.le_timepoints.setStyleSheet("border: 1px solid rgb(200,0,0);")
            else:
                self._set_tab_red('Processing', False)
                self.ui.le_timepoints.setStyleSheet("")
                self.config_reader.timepoints = [(int(vals[0]), int(vals[1]))]
        elif timepoints.startswith('(') and timepoints.endswith(')'):
            self.config_reader.timepoints = [eval(timepoints)]
        else:
            vals = timepoints.split(',')
            vals = map(lambda x: int(x), vals)
            self.config_reader.timepoints = list(vals)

        for key, value in PREPROCESSING.items():
            if isinstance(value, dict):
                for key_child, value_child in PREPROCESSING[key].items():
                    if key_child == 'use':
                        field = getattr(self.ui, f'chb_preproc_{key}_{key_child}')
                        val = True if field.checkState() == 2 else False
                        setattr(self.config_reader.preprocessing, f'{key}_{key_child}', val)
                    else:
                        field = getattr(self.ui, f'le_preproc_{key}_{key_child}')
                        setattr(self.config_reader.preprocessing, f'{key}_{key_child}', field.text())
            else:
                setattr(self.config_reader.preprocessing, key, getattr(self, key))

        attrs = dir(self.ui)
        skip = ['wavelength', 'pixel_size', 'magnification', 'NA_objective', 'NA_condenser', 'n_objective_media']
        # TODO: Figure out how to catch errors in regularizer strength field
        for key, value in PROCESSING.items():
            if key not in skip:
                if key == 'background_correction':
                    bg_map = {0: 'None', 1: 'global', 2: 'local_fit'}
                    setattr(self.config_reader, key, bg_map[self.ui.cb_bg_method.currentIndex()])

                elif key == 'output_channels':

                    # Reset style sheets
                    self.ui.le_output_channels.setStyleSheet("")
                    self.ui.cb_mode.setStyleSheet("")
                    self._set_tab_red('Processing', False)

                    # Make a list of the channels from the line edit string
                    field_text = self.ui.le_output_channels.text()
                    channels = field_text.split(',')
                    channels = [i.replace(' ', '') for i in channels]
                    setattr(self.config_reader, key, channels)

                    if 'Phase3D' in channels and 'Phase2D' in channels:
                        self.ui.le_output_channels.setStyleSheet("border: 1px solid rgb(200,0,0);")
                        self._set_tab_red('Processing', True)
                        raise KeyError(
                            f'Both Phase3D and Phase2D cannot be specified in output_channels.  Please compute '
                            f'separately')

                    if 'Phase3D' in channels and self.mode == '2D':
                        self._set_tab_red('Processing', True)
                        self.ui.le_output_channels.setStyleSheet("border: 1px solid rgb(200,0,0);")
                        self.ui.cb_mode.setStyleSheet("border: 1px solid rgb(200,0,0);")
                        raise KeyError(f'Specified mode is 2D and Phase3D was specified for reconstruction. '
                                       'Only 2D reconstructions can be performed in 2D mode')

                    if 'Phase2D' in channels and self.mode == '3D':
                        self._set_tab_red('Processing', True)
                        self.ui.le_output_channels.setStyleSheet("border: 1px solid rgb(200,0,0);")
                        self.ui.cb_mode.setStyleSheet("border: 1px solid rgb(200,0,0);")
                        raise KeyError(f'Specified mode is 3D and Phase2D was specified for reconstruction. '
                                       'Only 3D reconstructions can be performed in 3D mode')

                elif key == 'pad_z':
                    val = self.ui.le_pad_z.text()
                    setattr(self.config_reader, key, int(val))

                elif key == 'gpu_id':
                    val = self.ui.le_gpu_id.text()
                    setattr(self.config_reader, key, int(val))

                elif key == 'use_gpu':
                    if self.ui.chb_use_gpu.isChecked():
                        setattr(self.config_reader, key, True)
                    else:
                        setattr(self.config_reader, key, False)

                elif key == 'focus_zidx':
                    val = self.ui.le_focus_zidx.text()
                    if val == '':
                        setattr(self.config_reader, key, None)
                    else:
                        setattr(self.config_reader, key, int(val))

                else:
                    attr_name = f'le_{key}'
                    if attr_name in attrs:
                        le = getattr(self.ui, attr_name)
                        try:
                            setattr(self.config_reader, key, float(le.text()))
                        except ValueError as err:
                            print(err)
                            tab = le.parent().parent().objectName()
                            self._set_tab_red(tab, True)
                            le.setStyleSheet("border: 1px solid rgb(200,0,0);")
                    else:
                        continue

        # Manually enter in phase regularization
        if self.mode == '3D':
            if self.ui.cb_phase_denoiser.currentIndex() == 0:
                setattr(self.config_reader, 'Tik_reg_ph_3D', float(self.ui.le_phase_strength.text()))
            else:
                setattr(self.config_reader, 'TV_reg_ph_3D', float(self.ui.le_phase_strength.text()))
                setattr(self.config_reader, 'rho_3D', float(self.ui.le_rho.text()))
                setattr(self.config_reader, 'itr_3D', int(self.ui.le_itr.text()))

        else:
            if self.ui.cb_phase_denoiser.currentIndex() == 0:
                setattr(self.config_reader, 'Tik_reg_ph_2D', float(self.ui.le_phase_strength.text()))
            else:
                setattr(self.config_reader, 'TV_reg_ph_2D', float(self.ui.le_phase_strength.text()))
                setattr(self.config_reader, 'rho_2D', float(self.ui.le_rho.text()))
                setattr(self.config_reader, 'itr_2D', int(self.ui.le_itr.text()))


        if self.method == 'FluorDeconv':

            wavelengths = self.ui.le_recon_wavelength.text()
            wavelengths = wavelengths.split(',')
            wavelengths = [int(i.replace(' ', '')) for i in wavelengths]
            setattr(self.config_reader, 'wavelength', wavelengths)

            fluor_chan = self.ui.le_fluor_chan.text()
            channels = fluor_chan.split(',')
            channels = [int(i.replace(' ', '')) for i in channels]
            setattr(self.config_reader, 'fluorescence_channel_indices', channels)

            val = self.ui.le_fluor_strength.text()
            regs = val.split(',')
            regs = [float(i.replace(' ', '')) for i in regs]

            if len(regs) == 1:
                setattr(self.config_reader, 'reg', regs[0])
            else:
                if len(regs) != len(wavelengths):
                    self._set_tab_red('Regularization', True)
                    self.ui.le_recon_wavelength.setStyleSheet("border: 1px solid rgb(200,0,0);")
                    self.ui.le_fluor_strength.setStyleSheet("border: 1px solid rgb(200,0,0);")
                    raise ValueError('Length of regularization values must match wavelengths')
                else:
                    self._set_tab_red('Regularization', False)
                    self.ui.le_recon_wavelength.setStyleSheet("")
                    self.ui.le_fluor_strength.setStyleSheet("")
                    setattr(self.config_reader, 'reg', regs)

            if self.ui.chb_autocalc_bg.isChecked():
                setattr(self.config_reader, 'fluorescence_background', None)
            else:
                val = self.ui.le_fluor_bg.text()
                bg = val.split(',')
                bg = [float(i.replace(' ', '')) for i in bg]

                if len(bg) != len(channels):
                    self._set_tab_red('Regularization', True)
                    self.ui.le_recon_wavelength.setStyleSheet("border: 1px solid rgb(200,0,0);")
                    self.ui.le_fluor_bg.setStyleSheet("border: 1px solid rgb(200,0,0);")
                    raise ValueError('Length of background values must match wavelengths')
                else:
                    self._set_tab_red('Regularization', False)
                    self.ui.le_recon_wavelength.setStyleSheet("")
                    self.ui.le_fluor_bg.setStyleSheet("")
                    setattr(self.config_reader, 'fluorescence_background', bg)

            if len(wavelengths) != len(channels):
                self._set_tab_red('Processing', True)
                self.ui.le_recon_wavelength.setStyleSheet("border: 1px solid rgb(200,0,0);")
                self.ui.le_fluor_chan.setStyleSheet("border: 1px solid rgb(200,0,0);")
                raise ValueError('Wavelengths and output channels must be the same length')
            elif len(wavelengths) != len(self.config_reader.output_channels):
                self.ui.le_recon_wavelength.setStyleSheet("border: 1px solid rgb(200,0,0);")
                self.ui.le_output_channels.setStyleSheet("border: 1px solid rgb(200,0,0);")

            else:
                self._set_tab_red('Processing', False)
                self.ui.le_fluor_chan.setStyleSheet("")
                self.ui.le_recon_wavelength.setStyleSheet("")
                self.ui.le_output_channels.setStyleSheet("")

            if self.mode == '2D':
                focus_zidx = self.ui.le_focus_zidx.text()
                indices = focus_zidx.split(',')
                indices = [int(i.replace(' ', '')) for i in indices]
                setattr(self.config_reader, 'focus_zidx', indices)

                if len(indices) != len(channels):
                    self._set_tab_red('Processing', True)
                    self.ui.le_focus_zidx.setStyleSheet("border: 1px solid rgb(200,0,0);")
                    raise ValueError('Wavelengths, Focused z-indices, and channels must be the same length')
                else:
                    self._set_tab_red('Processing', False)
                    self.ui.le_focus_zidx.setStyleSheet("")

        elif self.method == 'PhaseFromBF':
            setattr(self.config_reader, 'wavelength', int(self.ui.le_recon_wavelength.text()))
            setattr(self.config_reader, 'brightfield_channel_index',
                      int(self.ui.le_fluor_chan.text()))

            focus_zidx = self.ui.le_focus_zidx.text()
            setattr(self.config_reader, 'focus_zidx', int(focus_zidx) if focus_zidx != '' else None)

        else:
            setattr(self.config_reader, 'wavelength', int(self.ui.le_recon_wavelength.text()))

        # Parse name mismatch fields
        setattr(self.config_reader, 'NA_objective', float(self.ui.le_obj_na.text()) if self.ui.le_obj_na.text() != ''
                else None)
        setattr(self.config_reader, 'NA_condenser', float(self.ui.le_cond_na.text()) if self.ui.le_cond_na.text() != ''
                else None)
        setattr(self.config_reader, 'pixel_size', float(self.ui.le_ps.text()) if self.ui.le_ps.text() != ''
                else None)
        setattr(self.config_reader, 'n_objective_media', float(self.ui.le_n_media.text())
                if self.ui.le_n_media.text() != '' else None)
        setattr(self.config_reader, 'magnification', float(self.ui.le_mag.text()) if self.ui.le_mag.text() != ''
                else None)

        #TODO: Figure out how to parse pre/post processing parameters

        # # Parse Postprocessing automatically
        # for key, val in POSTPROCESSING.items():
        #     for key_child, val_child in val.items():
        #         if key == 'deconvolution':
        #             if key_child == 'use':
        #                 cb = getattr(self.ui, f'chb_postproc_fluor_{key_child}')
        #                 val = True if cb.checkState() == 2 else False
        #                 setattr(self.config_reader.postprocessing, f'deconvolution_{key_child}', val)
        #             elif key_child == 'reg':
        #                 regs = self.ui.le_fluor_strength.text()
        #                 regs = regs.replace('[', '')
        #                 reg_vals = regs.split(',')
        #                 reg_vals = [float(i.replace(' ', '')) for i in reg_vals]
        #                 setattr(self.config_reader.postprocessing, 'deconvolution_reg', reg_vals)
        #             elif key_child == 'wavelength_nm':
        #                 lambdas = self.ui.le_postproc_fluor_wavelength_nm.text()
        #                 lambdas = lambdas.replace('[', '')
        #                 vals = lambdas.split(',')
        #                 vals = [int(i.replace(' ', '')) for i in vals]
        #                 setattr(self.config_reader.postprocessing, 'deconvolution_wavelength_nm', vals)
        #             elif key_child == 'background':
        #                 text = self.ui.le_postproc_fluor_bg.text()
        #                 text = text.replace('[', '')
        #                 vals = text.split(',')
        #                 vals = [float(i.replace(' ', '')) for i in vals]
        #                 setattr(self.config_reader.postprocessing, 'deconvolution_background', vals)
        #             elif key_child == 'channels':
        #                 text = self.ui.le_postproc_fluor_channels.text()
        #                 text = text.replace('[', '')
        #                 vals = text.split(',')
        #                 vals = [int(i.replace(' ', '')) for i in vals]
        #                 setattr(self.config_reader.postprocessing, 'deconvolution_channels', vals)
        #             elif key_child == 'pixel_size_um':
        #                 text = self.ui.le_postproc_fluor_bg.text()
        #                 text = text.replace('[', '')
        #                 vals = text.split(',')
        #                 vals = [int(i.replace(' ', '')) for i in vals]
        #                 setattr(self.config_reader.postprocessing, 'deconvolution_background', vals)
        #             elif key_child == 'use_gpu':
        #                 if self.ui.chb_use_gpu.isChecked():
        #                     setattr(self.config_reader.postprocessing, 'deconvolution_use_gpu', True)
        #                 else:
        #                     setattr(self.config_reader.postprocessing, 'deconvolution_use_gpu', False)
        #             elif key_child == 'pixel_size_um':
        #                 setattr(self.config_reader.postprocessing, 'deconvolution_pixel_size_um',
        #                         float(self.ui.le_ps.text()))
        #             elif key_child == 'NA_obj':
        #                 setattr(self.config_reader.postprocessing, 'deconvolution_NA_obj',
        #                         float(self.ui.le_obj_na.text()))
        #             elif key_child == 'n_objective_media':
        #                 setattr(self.config_reader.postprocessing, 'deconvolution_n_objective_media',
        #                         float(self.ui.le_n_media.text()))
        #             elif key_child == 'gpu_id':
        #                 setattr(self.config_reader.postprocessing, 'deconvolution_gpu_id',
        #                         int(self.ui.le_gpu_id.text()))
        #             else:
        #                 pass
        #
        #         elif key == 'registration':
        #             if key_child == 'use':
        #                 cb = getattr(self.ui, 'chb_postproc_reg_use')
        #                 val = cb.isChecked()
        #                 setattr(self.config_reader.postprocessing, f'{key}_{key_child}', val)
        #             elif key_child == 'channel_idx':
        #                 le = getattr(self.ui, f'le_postproc_reg_{key_child}')
        #                 text = le.text()
        #                 text = text.replace('[', '')
        #                 vals = text.split(',')
        #                 vals = [int(i.replace(' ', '')) for i in vals]
        #                 setattr(self.config_reader.postprocessing, f'{key}_{key_child}', vals)
        #             elif key_child == 'shift':
        #                 le = getattr(self.ui, f'le_postproc_reg_{key_child}')
        #                 text = le.text()
        #                 text = text.replace('[', '')
        #                 vals = eval(text)
        #                 vals = [i for i in vals]
        #                 setattr(self.config_reader.postprocessing, f'{key}_{key_child}', vals)
        #
        #         #TODO: Parse correctly from line edit
        #         elif key == 'denoise':
        #             if key_child == 'use':
        #                 cb = getattr(self.ui, 'chb_postproc_denoise_use')
        #                 val = True if cb.checkState() == 2 else False
        #                 setattr(self.config_reader.postprocessing, f'{key}_{key_child}', val)
        #             else:
        #                 le = getattr(self.ui, f'le_postproc_denoise_{key_child}')
        #                 setattr(self.config_reader.postprocessing, f'{key}_{key_child}', le.text())

    def _populate_from_config(self):
        """
        This function will take a previously defined config file and populate all of the UI elements.  Used in the
        Load Config workflow.

        Returns
        -------

        """
        # Parse dataset fields manually
        self.data_dir = self.config_reader.data_dir

        self.ui.le_data_dir.setText(self.config_reader.data_dir)
        self.save_directory = self.config_reader.save_dir
        self.ui.le_save_dir.setText(self.config_reader.save_dir)
        self.ui.le_data_save_name.setText(self.config_reader.data_save_name)
        self.ui.le_calibration_metadata.setText(self.config_reader.calibration_metadata)
        self.ui.le_bg_path.setText(self.config_reader.background)

        self.mode = self.config_reader.mode
        self.ui.cb_mode.setCurrentIndex(0) if self.mode == '3D' else self.ui.cb_mode.setCurrentIndex(1)
        self.method = self.config_reader.method
        if self.method == 'QLIPP':
            self.ui.cb_method.setCurrentIndex(0)
        elif self.method == 'PhaseFromBF':
            self.ui.cb_method.setCurrentIndex(1)
        elif self.method == 'FluorDeconv':
            self.ui.cb_method.setCurrentIndex(2)
        else:
            print(f'Did not understand method from config: {self.method}')
            self.ui.cb_method.setStyleSheet("border: 1px solid rgb(200,0,0);")

        self.bg_option = self.config_reader.background_correction
        if self.bg_option == 'None':
            self.ui.cb_bg_method.setCurrentIndex(0)
        elif self.bg_option == 'Global':
            self.ui.cb_bg_method.setCurrentIndex(1)
        elif self.bg_option == 'local_fit':
            self.ui.cb_bg_method.setCurrentIndex(2)
        else:
            print(f'Did not understand method from config: {self.method}')
            self.ui.cb_method.setStyleSheet("border: 1px solid rgb(200,0,0);")

        if isinstance(self.config_reader.positions, list):
            positions = self.config_reader.positions
            text = ''
            for idx, pos in enumerate(positions):
                text += f'{pos}, ' if idx != len(positions) - 1 else f'{pos}'
                self.ui.le_positions.setText(text)
        else:
            self.ui.le_positions.setText(str(self.config_reader.positions))

        if isinstance(self.config_reader.timepoints, list):
            timepoints = self.config_reader.timepoints
            text = ''
            for idx, time in enumerate(timepoints):
                text += f'{time}, ' if idx != len(timepoints) - 1 else f'{time}'
                self.ui.le_timepoints.setText(text)
        else:
            self.ui.le_timepoints.setText(str(self.config_reader.timepoints))

        # Parse Preprocessing automatically
        for key, val in PREPROCESSING.items():
            for key_child, val_child in val.items():
                if key_child == 'use':
                    attr = getattr(self.config_reader.preprocessing, 'denoise_use')
                    self.ui.chb_preproc_denoise_use.setCheckState(attr)
                else:
                    le = getattr(self.ui, f'le_preproc_denoise_{key_child}')
                    le.setText(str(getattr(self.config_reader.preprocessing, f'denoise_{key_child}')))

        # Parse Processing name mismatch fields
        wavelengths = self.config_reader.wavelength
        if not isinstance(wavelengths, list):
            self.ui.le_recon_wavelength.setText(str(int(self.config_reader.wavelength)))
        else:
            text = ''
            for idx, chan in enumerate(wavelengths):
                text += f'{chan}, ' if idx != len(wavelengths) - 1 else f'{chan}'
            self.ui.le_recon_wavelength.setText(text)

        self.ui.le_obj_na.setText(str(self.config_reader.NA_objective))
        self.ui.le_cond_na.setText(str(self.config_reader.NA_condenser))
        self.ui.le_ps.setText(str(self.config_reader.pixel_size))
        self.ui.le_n_media.setText(str(self.config_reader.n_objective_media))
        self.ui.le_mag.setText(str(self.config_reader.magnification))

        # Parse for FluorDeconv and PhaseFromBF
        if self.method == 'PhaseFromBF':
            self.ui.le_fluor_chan.setText(str(self.config_reader.brightfield_channel_index))
        if self.method == 'FluorDeconv':
            channels = self.config_reader.fluorescence_channel_indices
            text = ''
            for idx, chan in enumerate(channels):
                text += f'{chan}, ' if idx != len(channels) - 1 else f'{chan}'

            self.ui.le_fluor_chan.setText(text)

        # Parse processing automatically
        denoiser = None
        for key, val in PROCESSING.items():
            if key == 'output_channels':
                channels = self.config_reader.output_channels
                text = ''
                for idx, chan in enumerate(channels):
                    text += f'{chan}, ' if idx != len(channels)-1 else f'{chan}'

                self.ui.le_output_channels.setText(text)

            elif key == 'focus_zidx':
                indices = self.config_reader.focus_zidx
                if isinstance(indices, int):
                    self.ui.le_focus_zidx.setText(str(indices))
                elif isinstance(indices, list):
                    text = ''
                    for idx, val in enumerate(indices):
                        text += f'{val}, ' if idx != len(indices) - 1 else f'{val}'

                    self.ui.le_focus_zidx.setText(text)

            elif key == 'use_gpu':
                state = getattr(self.config_reader, key)
                self.ui.chb_use_gpu.setChecked(state)

            elif key == 'gpu_id':
                val = str(int(getattr(self.config_reader, key)))
                self.ui.le_gpu_id.setText(val)

            elif key == 'pad_z':
                val = str(int(getattr(self.config_reader, key)))
                self.ui.le_pad_z.setText(val)

            elif key == 'focus_zidx':
                val = str(int(getattr(self.config_reader, key)))
                self.ui.le_focus_zidx.setText(val)

            elif hasattr(self.ui, f'le_{key}'):
                le = getattr(self.ui, f'le_{key}')
                le.setText(str(getattr(self.config_reader, key)) if not isinstance(getattr(self.config_reader, key),
                                                                                   str) else getattr(self.config_reader,
                                                                                                     key))
            elif hasattr(self.ui, f'cb_{key}'):
                cb = getattr(self.ui, f'cb_{key}')
                items = [cb.itemText(i) for i in range(cb.count())]
                cfg_attr = getattr(self.config_reader, key)
                self.ui.cb_mode.setCurrentIndex(items.index(cfg_attr))

            elif key == 'phase_denoiser_2D' or key == 'phase_denoiser_3D':
                cb = self.ui.cb_phase_denoiser
                cfg_attr = getattr(self.config_reader, f'phase_denoiser_{self.mode}')
                denoiser = cfg_attr
                cb.setCurrentIndex(0) if cfg_attr == 'Tikhonov' else cb.setCurrentIndex(1)
            else:
                if denoiser == 'Tikhonov':
                    strength = getattr(self.config_reader, f'Tik_reg_ph_{self.mode}')
                    self.ui.le_phase_strength.setText(str(strength))
                else:
                    strength = getattr(self.config_reader, f'TV_reg_ph_{self.mode}')
                    self.ui.le_phase_strength.setText(str(strength))
                    self.ui.le_rho.setText(str(getattr(self.config_reader, f'rho_{self.mode}')))
                    self.ui.le_itr.setText(str(getattr(self.config_reader, f'itr_{self.mode}')))

        # Parse Postprocessing automatically
        for key, val in POSTPROCESSING.items():
            for key_child, val_child in val.items():
                if key == 'deconvolution':
                    if key_child == 'use':
                        attr = getattr(self.config_reader.postprocessing, 'registration_use')
                        self.ui.chb_preproc_denoise_use.setCheckState(attr)
                    if hasattr(self.ui, f'le_postproc_fluor_{key_child}'):
                        le = getattr(self.ui, f'le_postproc_fluor_{key_child}')
                        attr = str(getattr(self.config_reader.postprocessing, f'{key}_{key_child}'))
                        le.setText(attr)

                elif key == 'registration':
                    if key_child == 'use':
                        attr = getattr(self.config_reader.postprocessing, 'registration_use')
                        self.ui.chb_postproc_reg_use.setCheckState(attr)
                    else:
                        le = getattr(self.ui, f'le_postproc_reg_{key_child}')
                        attr = str(getattr(self.config_reader.postprocessing, f'registration_{key_child}'))
                        le.setText(attr)

                elif key == 'denoise':
                    if key_child == 'use':
                        attr = getattr(self.config_reader.postprocessing, 'denoise_use')
                        self.ui.chb_postproc_denoise_use.setCheckState(attr)
                    else:
                        le = getattr(self.ui, f'le_postproc_denoise_{key_child}')
                        attr = str(getattr(self.config_reader.postprocessing, f'denoise_{key_child}'))
                        le.setText(attr)

    @pyqtSlot(bool)
    def change_gui_mode(self):
        """
        Switches between offline/online mode and updates the corresponding GUI elements

        Returns
        -------

        """
        if self.gui_mode == 'offline':
            self.ui.qbutton_gui_mode.setText('Switch to Offline')
            self.ui.le_gui_mode.setText('Online')
            self.ui.le_gui_mode.setStyleSheet("border: 1px solid green; color: green;")
            self._hide_offline_ui(True)
            self._hide_acquisition_ui(False)
            self.gui_mode = 'online'
            self.connect_to_mm()
        else:
            self.ui.qbutton_gui_mode.setText('Switch to Online')
            self.ui.le_gui_mode.setText('Offline')
            self.ui.le_gui_mode.setStyleSheet("border: 1px solid rgb(200,0,0); color: rgb(200,0,0);")
            self._hide_offline_ui(False)
            self._hide_acquisition_ui(True)
            self.gui_mode = 'offline'

    @pyqtSlot(bool)
    def connect_to_mm(self):
        """
        Function to establish the python/java bridge to MicroManager.  Micromanager must be open with a config loaded
        in order for the connection to be successful.  On connection, it will populate all of the available config
        groups.  Config group choice is used to establish which config group the Polarization states live in.

        Returns
        -------

        """
        RECOMMENDED_MM = '20210713'
        ZMQ_TARGET_VERSION = '4.0.0'
        try:
<<<<<<< HEAD
            bridge = Bridge(convert_camel_case=False)
            self.mmc = bridge.get_core()
            self.mm = bridge.get_studio()

            # set calibration channel group
=======
            # Try to open Bridge. Requires micromanager to be open with server running.
            # This does not fail gracefully, so I'm wrapping it in its own try-except block.
            try:
                bridge = Bridge(convert_camel_case=False)
                self.mmc = bridge.get_core()
                self.mm = bridge.get_studio()
            except:
                print(("Could not establish pycromanager bridge.\n"
                       "Is micromanager open?\n"
                       "Is Tools > Options > Run server on port 4827 checked?\n"
                       f"Are you using nightly build {RECOMMENDED_MM}?"))
                raise EnvironmentError

            # Warn the use if there is a MicroManager/ZMQ version mismatch
            bridge._master_socket.send({"command": "connect", "debug": False}) # latest versions of pycromanager use '_main_socket'
            reply_json = bridge._master_socket.receive(timeout=500) # latest versions of pycromanager use '_main_socket'
            zmq_mm_version = reply_json['version']
            if zmq_mm_version != ZMQ_TARGET_VERSION:
                upgrade_str = 'upgrade' if version.parse(zmq_mm_version) < version.parse(ZMQ_TARGET_VERSION) else 'downgrade'
                print(("WARNING: This version of Micromanager has not been tested with recOrder.\n"
                      f"Please {upgrade_str} to MicroManager nightly build {RECOMMENDED_MM}."))

            # Find and set calibration channel group
            calib_channels = ['State0', 'State1', 'State2', 'State3', 'State4']
>>>>>>> 32edad90
            self.ui.cb_config_group.clear()
            groups = self.mmc.getAvailableConfigGroups()
            config_group_found = False
            for i in range(groups.size()):
                group = groups.get(i)
                configs = self.mmc.getAvailableConfigs(group)
                config_list = []
                for j in range(configs.size()):
                    config_list.append(configs.get(j))
                if np.all([np.any([ch in config for config in config_list]) for ch in self.calib_channels]):
                    if not config_group_found:
                        self.config_group = group  # set to first config group found
                        config_group_found = True
                    self.ui.cb_config_group.addItem(group)
                for ch in config_list:
                    if ch not in self.calib_channels:
                        self.ui.cb_acq_channel.addItem(ch)

            if not config_group_found:
<<<<<<< HEAD
                msg = f'No config group contains channels {self.calib_channels}. ' \
                      'Please refer to the recOrder wiki on how to set up the config properly.'
                self.ui.cb_config_group.setStyleSheet("border: 1px solid rgb(200,0,0);")
                raise KeyError(msg)


            # set LC control mode
            _devices = self.mmc.getLoadedDevices()
            loaded_devices = [_devices.get(i) for i in range(_devices.size())]
            if LC_DEVICE_NAME in loaded_devices:
                self.calib_mode = 'MM-Voltage'
                self.ui.cb_calib_mode.setCurrentIndex(1)
            else:
                self.calib_mode = 'DAC'
                self.ui.cb_calib_mode.setCurrentIndex(2)
=======
                print((f"No config group contains channels {calib_channels}.\n"
                       "Please refer to the recOrder wiki on how to set up the config properly."))
                self.ui.cb_config_group.setStyleSheet("border: 1px solid rgb(200,0,0);")
                raise KeyError
>>>>>>> 32edad90

            self.mm_status_changed.emit(True)

        except:
            self.mm_status_changed.emit(False)

    @pyqtSlot(bool)
    def handle_mm_status_update(self, value):
        if value:
            self.ui.le_mm_status.setText('Success!')
            self.ui.le_mm_status.setStyleSheet("background-color: green;")

        else:
            self.ui.le_mm_status.setText('Failed.')
            self.ui.le_mm_status.setStyleSheet("background-color: rgb(200,0,0);")

    @pyqtSlot(tuple)
    def handle_progress_update(self, value):
        self.ui.progress_bar.setValue(value[0])
        self.ui.label_progress.setText('Progress: ' + value[1])

    @pyqtSlot(str)
    def handle_extinction_update(self, value):
        self.ui.le_extinction.setText(value)

    @pyqtSlot(object)
    def handle_plot_update(self, value):
        """
        handles the plotting of the intensity values during calibration.  Calibration class will emit a signal
        depending on which stage of the calibration process it is in and then we limit the scaling / range of the plot
        accordingly.  After the coarse search of extinction is done, the plot will shift the viewing range to only be
        that of the convex optimization.  Full plot will still exist if the user uses their mouse to zoom out.

        Parameters
        ----------
        value:          (float) new intensity value from calibration

        Returns
        -------

        """
        self.intensity_monitor.append(value)
        self.ui.plot_widget.plot(self.intensity_monitor)

        if self.plot_sequence[0] == 'Coarse':
            self.plot_item.autoRange()
        else:
            self.plot_item.setRange(xRange=(self.plot_sequence[1], len(self.intensity_monitor)),
                                    yRange=(0, np.max(self.intensity_monitor[self.plot_sequence[1]:])),
                                    padding=0.1)

    @pyqtSlot(str)
    def handle_calibration_assessment_update(self, value):
        self.calib_assessment_level = value

    @pyqtSlot(str)
    def handle_calibration_assessment_msg_update(self, value):
        self.ui.tb_calib_assessment.setText(value)

        if self.calib_assessment_level == 'good':
            self.ui.tb_calib_assessment.setStyleSheet("border: 1px solid green;")
        elif self.calib_assessment_level == 'okay':
            self.ui.tb_calib_assessment.setStyleSheet("border: 1px solid rgb(252,190,3);")
        elif self.calib_assessment_level == 'bad':
            self.ui.tb_calib_assessment.setStyleSheet("border: 1px solid rgb(200,0,0);")
        else:
            pass

    @pyqtSlot(object)
    def handle_bg_image_update(self, value):

        if 'Background Images' in self.viewer.layers:
            self.viewer.layers['Background Images'].data = value
        else:
            self.viewer.add_image(value, name='Background Images', colormap='gray')

    @pyqtSlot(object)
    def handle_bg_bire_image_update(self, value):

        # Separate Background Retardance and Background Orientation
        # Add new layer if none exists, otherwise update layer data
        if 'Background Retardance' in self.viewer.layers:
            self.viewer.layers['Background Retardance'].data = value[0]
        else:
            self.viewer.add_image(value[0], name='Background Retardance', colormap='gray')

        if 'Background Orientation' in self.viewer.layers:
            self.viewer.layers['Background Orientation'].data = value[1]
        else:
            self.viewer.add_image(value[1], name='Background Orientation', colormap='gray')

    @pyqtSlot(object)
    def handle_bire_image_update(self, value):

        channel_names = {'Orientation': 1,
                         'Retardance': 0,
                         }

        # Compute Overlay if birefringence acquisition is 2D
        if self.birefringence_dim == '2D':
            channel_names['BirefringenceOverlay'] = None
            overlay = ret_ori_overlay(retardance=value[0],
                                      orientation=value[1],
                                      scale=(0, np.percentile(value[0], 99.99)),
                                      cmap=self.colormap)

        for key, chan in channel_names.items():
            if key == 'BirefringenceOverlay':
                if key+self.birefringence_dim in self.viewer.layers:
                    self.viewer.layers[key+self.birefringence_dim].data = overlay
                else:
                    self.viewer.add_image(overlay, name=key+self.birefringence_dim, rgb=True)
            else:
                if key+self.birefringence_dim in self.viewer.layers:
                    self.viewer.layers[key+self.birefringence_dim].data = value[chan]
                else:
                    cmap = 'gray' if key != 'Orientation' else 'hsv'
                    self.viewer.add_image(value[chan], name=key+self.birefringence_dim, colormap=cmap)

    @pyqtSlot(object)
    def handle_phase_image_update(self, value):

        name = 'Phase2D' if self.phase_dim == '2D' else 'Phase3D'

        # Add new layer if none exists, otherwise update layer data
        if name in self.viewer.layers:
            self.viewer.layers[name].data = value
        else:
            self.viewer.add_image(value, name=name, colormap='gray')

        if 'Phase' not in [self.ui.cb_saturation.itemText(i) for i in range(self.ui.cb_saturation.count())]:
            self.ui.cb_saturation.addItem('Retardance')
        if 'Phase' not in [self.ui.cb_value.itemText(i) for i in range(self.ui.cb_value.count())]:
            self.ui.cb_value.addItem('Retardance')

    @pyqtSlot(object)
    def handle_fluor_image_update(self, value):

        mode = '2D' if self.ui.cb_fluor_dim.currentIndex() == 0 else '3D'
        name = f'FluorDeconvolved{mode}'

        # Add new layer if none exists, otherwise update layer data
        if name in self.viewer.layers:
            self.viewer.layers[name].data = value
        else:
            self.viewer.add_image(value, name=name, colormap='gray')

    @pyqtSlot(object)
    def handle_qlipp_reconstructor_update(self, value):
        # Saves phase reconstructor to be re-used if possible
        self.phase_reconstructor = value

    @pyqtSlot(object)
    def handle_fluor_reconstructor_update(self, value):
        # Saves fluorescence deconvolution reconstructor to be re-used if possible
        self.fluor_reconstructor = value

    @pyqtSlot(dict)
    def handle_meta_update(self, meta):
        if self.last_calib_meta_file is None:
            print("\nWARNING: No calibration file has been loaded\n")
            return

        with open(self.last_calib_meta_file, 'r') as file:
            current_json = json.load(file)

        for key, value in current_json['Microscope Parameters'].items():
            if key in meta:
                current_json['Microscope Parameters'][key] = meta[key]
            else:
                current_json['Microscope Parameters'][key] = None

        with open(self.last_calib_meta_file, 'w') as file:
            json.dump(current_json, file, indent=1)

    @pyqtSlot(str)
    def handle_calib_file_update(self, value):
        self.last_calib_meta_file = value

    @pyqtSlot(str)
    def handle_plot_sequence_update(self, value):
        current_idx = len(self.intensity_monitor)
        self.plot_sequence = (value, current_idx)

    @pyqtSlot(tuple)
    def handle_sat_slider_move(self, value):
        self.ui.le_sat_min.setText(str(np.round(value[0], 3)))
        self.ui.le_sat_max.setText(str(np.round(value[1], 3)))

    @pyqtSlot(tuple)
    def handle_val_slider_move(self, value):
        self.ui.le_val_min.setText(str(np.round(value[0], 3)))
        self.ui.le_val_max.setText(str(np.round(value[1], 3)))

    @pyqtSlot(str)
    def handle_reconstruction_store_update(self, value):
        self.reconstruction_data_path = value

    @pyqtSlot(tuple)
    def handle_reconstruction_dim_update(self, value):
        p, t, c = value
        layer_name = self.worker.manager.config.data_save_name

        if p == 0 and t == 0 and c == 0:
            self.reconstruction_data = WaveorderReader(self.reconstruction_data_path, 'zarr')
            self.viewer.add_image(self.reconstruction_data.get_zarr(p), name=layer_name + f'_Pos_{p:03d}')

            self.viewer.dims.set_axis_label(0, 'T')
            self.viewer.dims.set_axis_label(1, 'C')
            self.viewer.dims.set_axis_label(2, 'Z')


        # Add each new position as a new layer in napari
        name = layer_name + f'_Pos_{p:03d}'
        if name not in self.viewer.layers:
            self.reconstruction_data = WaveorderReader(self.reconstruction_data_path, 'zarr')
            self.viewer.add_image(self.reconstruction_data.get_zarr(p), name=name)

        # update the napari dimension slider position if the user hasn't specified to pause updates
        if not self.pause_updates:
            self.viewer.dims.set_current_step(0, t)
            self.viewer.dims.set_current_step(1, c)

        self.last_p = p

    @pyqtSlot(bool)
    def browse_dir_path(self):
        result = self._open_file_dialog(self.current_dir_path, 'dir')
        self.directory = result
        self.current_dir_path = result
        self.ui.le_directory.setText(result)
        self.ui.le_save_dir.setText(result)
        self.save_directory = result

    @pyqtSlot(bool)
    def browse_save_path(self):
        result = self._open_file_dialog(self.current_save_path, 'dir')
        self.save_directory = result
        self.current_save_path = result
        self.ui.le_save_dir.setText(result)

    @pyqtSlot(bool)
    def browse_data_dir(self):
        path = self._open_file_dialog(self.data_dir, 'dir')
        self.data_dir = path
        self.ui.le_data_dir.setText(self.data_dir)

    @pyqtSlot(bool)
    def browse_calib_meta(self):
        path = self._open_file_dialog(self.calib_path, 'file')
        self.calib_path = path
        self.ui.le_calibration_metadata.setText(self.calib_path)

    @pyqtSlot()
    def enter_dir_path(self):
        path = self.ui.le_directory.text()
        if os.path.exists(path):
            self.directory = path
            self.save_directory = path
            self.ui.le_save_dir.setText(path)
        else:
            self.ui.le_directory.setText('Path Does Not Exist')

    @pyqtSlot()
    def enter_swing(self):
        self.swing = float(self.ui.le_swing.text())

    @pyqtSlot()
    def enter_wavelength(self):
        self.wavelength = int(self.ui.le_wavelength.text())

    @pyqtSlot()
    def enter_calib_scheme(self):
        index = self.ui.cb_calib_scheme.currentIndex()
        if index == 0:
            self.calib_scheme = '4-State'
        else:
            self.calib_scheme = '5-State'

    @pyqtSlot()
    def enter_calib_mode(self):
        index = self.ui.cb_calib_mode.currentIndex()
        if index == 0:
            self.calib_mode = 'MM-Retardance'
            self.ui.label_lca.hide()
            self.ui.label_lcb.hide()
            self.ui.cb_lca.hide()
            self.ui.cb_lcb.hide()
        elif index == 1:
            self.calib_mode = 'MM-Voltage'
            self.ui.label_lca.hide()
            self.ui.label_lcb.hide()
            self.ui.cb_lca.hide()
            self.ui.cb_lcb.hide()
        elif index == 2:
            self.calib_mode = 'DAC'
            self.ui.cb_lca.clear()
            self.ui.cb_lcb.clear()
            self.ui.cb_lca.show()
            self.ui.cb_lcb.show()
            self.ui.label_lca.show()
            self.ui.label_lcb.show()

            cfg = self.mmc.getConfigData(self.config_group, 'State0')

            # Update the DAC combo boxes with available DAC's from the config.  Necessary for the user
            # to specify which DAC output corresponds to which LC for voltage-space calibration
            memory = set()
            for i in range(cfg.size()):
                prop = cfg.getSetting(i)
                if 'TS_DAC' in prop.getDeviceLabel():
                    dac = prop.getDeviceLabel()[-2:]
                    if dac not in memory:
                        self.ui.cb_lca.addItem('DAC'+dac)
                        self.ui.cb_lcb.addItem('DAC'+dac)
                        memory.add(dac)
                    else:
                        continue
            self.ui.cb_lca.setCurrentIndex(0)
            self.ui.cb_lcb.setCurrentIndex(1)

    @pyqtSlot()
    def enter_dac_lca(self):
        dac = self.ui.cb_lca.currentText()
        self.lca_dac = dac

    @pyqtSlot()
    def enter_dac_lcb(self):
        dac = self.ui.cb_lcb.currentText()
        self.lcb_dac = dac

    @pyqtSlot()
    def enter_config_group(self):
        """
        callback for changing the config group combo box.  User needs to specify a config group that has the
        hardcoded states 'State0', 'State1', ... , 'State4'.  Calibration will not work unless a proper config
        group is specific

        Returns
        -------

        """

        # Gather config groups and their children
        self.config_group = self.ui.cb_config_group.currentText()
        config = self.mmc.getAvailableConfigs(self.config_group)

        channels = []
        for i in range(config.size()):
            channels.append(config.get(i))

        # Check to see if any states are missing
        states = ['State0', 'State1', 'State2', 'State3', 'State4']
        missing = []
        for state in states:
            if state not in channels:
                missing.append(state)

        # if states are missing, set the combo box red and alert the user
        if len(missing) != 0:
            msg = f'The chosen config group ({self.config_group}) is missing states: {missing}. '\
                   'Please refer to the recOrder wiki on how to set up the config properly.'

            self.ui.cb_config_group.setStyleSheet("border: 1px solid rgb(200,0,0);")
            raise KeyError(msg)
        else:
            self.ui.cb_config_group.setStyleSheet("")

    @pyqtSlot()
    def enter_use_cropped_roi(self):
        state = self.ui.chb_use_roi.checkState()
        if state == 2:
            self.use_cropped_roi = True
        elif state == 0:
            self.use_cropped_roi = False

    @pyqtSlot()
    def enter_bg_folder_name(self):
        self.bg_folder_name = self.ui.le_bg_folder.text()

    @pyqtSlot()
    def enter_n_avg(self):
        self.n_avg = int(self.ui.le_n_avg.text())

    @pyqtSlot()
    def enter_log_level(self):
        index = self.ui.cb_loglevel.currentIndex()
        if index == 0:
            logging.getLogger().setLevel(logging.INFO)
        else:
            logging.getLogger().setLevel(logging.DEBUG)

    @pyqtSlot()
    def enter_save_path(self):
        path = self.ui.le_save_dir.text()
        if os.path.exists(path):
            self.save_directory = path
            self.current_save_path = path
        else:
            self.ui.le_save_dir.setText('Path Does Not Exist')

    @pyqtSlot()
    def enter_save_name(self):
        name = self.ui.le_data_save_name.text()
        self.save_name = name

    @pyqtSlot()
    def enter_zstart(self):
        self.z_start = float(self.ui.le_zstart.text())

    @pyqtSlot()
    def enter_zend(self):
        self.z_end = float(self.ui.le_zend.text())

    @pyqtSlot()
    def enter_zstep(self):
        self.z_step = float(self.ui.le_zstep.text())

    @pyqtSlot()
    def enter_birefringence_dim(self):
        state = self.ui.cb_birefringence.currentIndex()
        if state == 0:
            self.birefringence_dim = '2D'
        elif state == 1:
            self.birefringence_dim = '3D'

    @pyqtSlot()
    def enter_phase_dim(self):
        state = self.ui.cb_phase.currentIndex()
        if state == 0:
            self.phase_dim = '2D'
        elif state == 1:
            self.phase_dim = '3D'

    @pyqtSlot()
    def enter_phase_denoiser(self):
        state = self.ui.cb_phase_denoiser.currentIndex()
        if state == 0:
            self.ui.label_itr.setHidden(True)
            self.ui.label_phase_rho.setHidden(True)
            self.ui.le_rho.setHidden(True)
            self.ui.le_itr.setHidden(True)

        elif state == 1:
            self.ui.label_itr.setHidden(False)
            self.ui.label_phase_rho.setHidden(False)
            self.ui.le_rho.setHidden(False)
            self.ui.le_itr.setHidden(False)

    @pyqtSlot()
    def enter_acq_bg_path(self):
        path = self.ui.le_bg_path.text()
        if os.path.exists(path):
            self.acq_bg_directory = path
            self.current_bg_path = path
        else:
            self.ui.le_bg_path.setText('Path Does Not Exist')

    @pyqtSlot(bool)
    def browse_acq_bg_path(self):
        result = self._open_file_dialog(self.current_bg_path, 'dir')
        self.acq_bg_directory = result
        self.current_bg_path = result
        self.ui.le_bg_path.setText(result)

    @pyqtSlot()
    def enter_bg_correction(self):
        state = self.ui.cb_bg_method.currentIndex()
        if state == 0:
            self.ui.label_bg_path.setHidden(True)
            self.ui.le_bg_path.setHidden(True)
            self.ui.qbutton_browse_bg_path.setHidden(True)
            self.bg_option = 'None'
        elif state == 1:
            self.ui.label_bg_path.setHidden(False)
            self.ui.le_bg_path.setHidden(False)
            self.ui.qbutton_browse_bg_path.setHidden(False)
            self.bg_option = 'Global'
        elif state == 2:
            self.ui.label_bg_path.setHidden(True)
            self.ui.le_bg_path.setHidden(True)
            self.ui.qbutton_browse_bg_path.setHidden(True)
            self.bg_option = 'local_fit'

    @pyqtSlot()
    def enter_gpu_id(self):
        self.gpu_id = int(self.ui.le_gpu_id.text())

    @pyqtSlot()
    def enter_use_gpu(self):
        state = self.ui.chb_use_gpu.checkState()
        if state == 2:
            self.use_gpu = True
        elif state == 0:
            self.use_gpu = False

    @pyqtSlot()
    def enter_obj_na(self):
        self.obj_na = float(self.ui.le_obj_na.text())

    @pyqtSlot()
    def enter_cond_na(self):
        self.cond_na = float(self.ui.le_cond_na.text())

    @pyqtSlot()
    def enter_mag(self):
        self.mag = float(self.ui.le_mag.text())

    @pyqtSlot()
    def enter_ps(self):
        self.ps = float(self.ui.le_ps.text())

    @pyqtSlot()
    def enter_n_media(self):
        self.n_media = float(self.ui.le_n_media.text())

    @pyqtSlot()
    def enter_pad_z(self):
        self.pad_z = int(self.ui.le_pad_z.text())

    @pyqtSlot()
    def enter_pause_updates(self):
        """
        pauses the updating of the dimension slider for offline reconstruction or live listening mode.

        Returns
        -------

        """
        state = self.ui.chb_pause_updates.checkState()
        if state == 2:
            self.pause_updates = True
        elif state == 0:
            self.pause_updates = False

    @pyqtSlot(int)
    def enter_method(self):
        """
        Handles the updating of UI elements depending on the method of offline reconstruction.

        Returns
        -------

        """

        idx = self.ui.cb_method.currentIndex()

        if idx == 0:
            self.method = 'QLIPP'
            self.ui.le_cond_na.show()
            self.ui.label_cond_na.show()
            self.ui.cb_bg_method.show()
            self.ui.le_bg_path.hide() if self.bg_option == 'None' else self.ui.le_bg_path.show()
            self.ui.qbutton_browse_bg_path.hide() if self.bg_option == 'None' else self.ui.qbutton_browse_bg_path.show()
            self.ui.label_bg_path.hide() if self.bg_option == 'None' else self.ui.label_bg_path.show()
            self.ui.label_bg_method.hide() if self.bg_option == 'None' else self.ui.label_bg_method.show()
            self.ui.phase.show()
            self.ui.fluor.show()
            self.ui.label_fluor_chan.hide()
            self.ui.le_fluor_chan.hide()
            self.ui.label_chan_desc.setText('Retardance, Orientation, BF, Phase3D, Phase2D, Fluor1, '
                                            'Fluor2 (ex. DAPI, GFP), S0, S1, S2, S3')

        elif idx == 1:
            self.method = 'PhaseFromBF'
            self.ui.le_cond_na.show()
            self.ui.label_cond_na.show()
            self.ui.cb_bg_method.show()
            self.ui.le_bg_path.hide() if self.bg_option == 'None' else self.ui.le_bg_path.show()
            self.ui.qbutton_browse_bg_path.hide() if self.bg_option == 'None' else self.ui.qbutton_browse_bg_path.show()
            self.ui.label_bg_path.hide() if self.bg_option == 'None' else self.ui.label_bg_path.show()
            self.ui.label_bg_method.hide() if self.bg_option == 'None' else self.ui.label_bg_method.show()
            self.ui.phase.show()
            self.ui.fluor.show()
            self.ui.label_fluor_chan.show()
            self.ui.le_fluor_chan.show()
            self.ui.label_fluor_chan.setText('Brightfield Channel Index')
            self.ui.le_fluor_chan.setPlaceholderText('int')
            self.ui.label_chan_desc.setText('Phase3D, Phase2D, Fluor1, Fluor2 (ex. DAPI, GFP)')

        else:
            self.method = 'FluorDeconv'
            self.ui.le_cond_na.hide()
            self.ui.label_cond_na.hide()
            self.ui.cb_bg_method.hide()
            self.ui.label_bg_path.hide()
            self.ui.label_bg_method.hide()
            self.ui.le_bg_path.hide()
            self.ui.qbutton_browse_bg_path.hide()
            self.ui.phase.hide()
            self.ui.fluor.hide()
            self.ui.label_fluor_chan.show()
            self.ui.le_fluor_chan.show()
            self.ui.label_fluor_chan.setText('Fluor Channel Index')
            self.ui.le_fluor_chan.setPlaceholderText('list of integers or int')
            self.ui.label_chan_desc.setText('Fluor1, Fluor2 (ex. DAPI, GFP)')

    @pyqtSlot(int)
    def enter_mode(self):
        idx = self.ui.cb_mode.currentIndex()

        if idx == 0:
            self.mode = '3D'
            self.ui.label_focus_zidx.hide()
            self.ui.le_focus_zidx.hide()
        else:
            self.mode = '2D'
            self.ui.label_focus_zidx.show()
            self.ui.le_focus_zidx.show()

    @pyqtSlot()
    def enter_data_dir(self):
        entry = self.ui.le_data_dir.text()
        if not os.path.exists(entry):
            self.ui.le_data_dir.setStyleSheet("border: 1px solid rgb(200,0,0);")
            self.ui.le_data_dir.setText('Path Does Not Exist')
        else:
            self.ui.le_data_dir.setStyleSheet("")
            self.data_dir = entry

    @pyqtSlot()
    def enter_calib_meta(self):
        entry = self.ui.le_calibration_metadata.text()
        if not os.path.exists(entry):
            self.ui.le_calibration_metadata.setStyleSheet("border: 1px solid rgb(200,0,0);")
            self.ui.le_calibration_metadata.setText('Path Does Not Exist')
        else:
            self.ui.le_calibration_metadata.setStyleSheet("")
            self.calib_path = entry

    @pyqtSlot()
    def enter_colormap(self):
        """
        Handles the update of the display colormap.  Will display different png image legend
        depending on the colormap choice.

        Returns
        -------

        """

        prev_cmap = self.colormap
        state = self.ui.cb_colormap.currentIndex()
        if state == 0:
            self.ui.label_orientation_image.setPixmap(self.jch_pixmap)
            self.colormap = 'JCh'
        else:
            self.ui.label_orientation_image.setPixmap(self.hsv_pixmap)
            self.colormap = 'HSV'

        # Update the birefringence overlay to new colormap if the colormap has changed
        if prev_cmap != self.colormap:
            #TODO: Handle case where there are multiple snaps
            if 'BirefringenceOverlay2D' in self.viewer.layers:
                if 'Retardance2D' in self.viewer.layers and 'Orientation2D' in self.viewer.layers:

                    overlay = ret_ori_overlay(retardance=self.viewer.layers['Retardance2D'].data,
                                              orientation=self.viewer.layers['Orientation2D'].data,
                                              scale=(0, np.percentile(self.viewer.layers['Retardance2D'].data, 99.99)),
                                              cmap=self.colormap)

                    self.viewer.layers['BirefringenceOverlay2D'].data = overlay

    @pyqtSlot(int)
    def enter_use_full_volume(self):
        state = self.ui.chb_display_volume.checkState()

        if state == 2:
            self.ui.le_overlay_slice.clear()
            self.ui.le_overlay_slice.setEnabled(False)
            self.use_full_volume = False
        else:
            self.ui.le_overlay_slice.setEnabled(True)
            self.use_full_volume = True

    @pyqtSlot()
    def enter_display_slice(self):
        slice = int(self.ui.le_overlay_slice.text())
        self.display_slice = slice

    @pyqtSlot()
    def enter_sat_min(self):
        val = float(self.ui.le_sat_min.text())
        slider_val = self.ui.slider_saturation.value()
        self.ui.slider_saturation.setValue((val, slider_val[1]))

    @pyqtSlot()
    def enter_sat_max(self):
        val = float(self.ui.le_sat_max.text())
        slider_val = self.ui.slider_saturation.value()
        self.ui.slider_saturation.setValue((slider_val[0], val))

    @pyqtSlot()
    def enter_val_min(self):
        val = float(self.ui.le_val_min.text())
        slider_val = self.ui.slider_value.value()
        self.ui.slider_value.setValue((val, slider_val[1]))

    @pyqtSlot()
    def enter_val_max(self):
        val = float(self.ui.le_val_max.text())
        slider_val = self.ui.slider_value.value()
        self.ui.slider_value.setValue((slider_val[0], val))

    @pyqtSlot(bool)
    def push_note(self):
        """
        Pushes a note to the last calibration metadata file.

        Returns
        -------

        """

        # make sure the user has performed a calibration in this session (or loaded a previous one)
        if not self.last_calib_meta_file:
            raise ValueError('No calibration has been performed yet so there is no previous metadata file')
        else:
            note = self.ui.le_notes_field.text()

            # Open the existing calibration metadata file and append the notes
            with open(self.last_calib_meta_file, 'r') as file:
                current_json = json.load(file)

            # Append note to the end of the old note (so we don't overwrite previous notes) or write a new
            # note in the blank notes field
            old_note = current_json['Notes']
            if old_note is None or old_note == '' or old_note == note:
                current_json['Notes'] = note
            else:
                current_json['Notes'] = old_note + ', ' + note

            # dump the contents into the metadata file
            with open(self.last_calib_meta_file, 'w') as file:
                json.dump(current_json, file, indent=1)

    @pyqtSlot(bool)
    def calc_extinction(self):
        """
        Calculates the extinction when the user uses the Load Calibration functionality.  This if performed
        because the calibration file could be loaded in a different FOV which may require recalibration
        depending on the extinction quality.

        Returns
        -------

        """

        # Snap images from the extinction state and first elliptical state
        set_lc_state(self.mmc, self.config_group, 'State0')
        extinction = snap_and_average(self.calib.snap_manager)
        set_lc_state(self.mmc, self.config_group, 'State1')
        state1 = snap_and_average(self.calib.snap_manager)

        # Calculate extinction based off captured intensities
        extinction = self.calib.calculate_extinction(self.swing, self.calib.I_Black, extinction, state1)
        self.ui.le_extinction.setText(str(extinction))

    @pyqtSlot(bool)
    def load_calibration(self):
        """
        Uses previous JSON calibration metadata to load previous calibration
        """

        metadata_path = self._open_file_dialog(self.current_dir_path, 'file')
        metadata = MetadataReader(metadata_path)

        # Update Properties
        self.wavelength = metadata.Wavelength
        self.swing = metadata.Swing

        # Initialize calibration class
        self.calib = QLIPP_Calibration(self.mmc, self.mm, group=self.config_group)
        self.calib.swing = self.swing
        self.ui.le_swing.setText(str(self.swing))
        self.calib.wavelength = self.wavelength
        self.ui.le_wavelength.setText(str(self.wavelength))

        # Update Calibration Scheme Combo Box
        if metadata.Calibration_scheme == '4-State':
            self.ui.cb_calib_scheme.setCurrentIndex(0)
        else:
            self.ui.cb_calib_scheme.setCurrentIndex(1)

        self.last_calib_meta_file = metadata_path

        # Update the Microscope Parameters with those from the previous calibration (if they're present)
        params = metadata.Microscope_parameters
        if params is not None:
            self.ui.le_pad_z.setText(str(params['pad_z']) if params['pad_z'] is not None else '')
            self.ui.le_n_media.setText(str(params['n_objective_media']) if params['n_objective_media'] is not None else '')
            self.ui.le_obj_na.setText(str(params['objective_NA']) if params['objective_NA'] is not None else '')
            self.ui.le_cond_na.setText(str(params['condenser_NA']) if params['condenser_NA'] is not None else '')
            self.ui.le_mag.setText(str(params['magnification']) if params['magnification'] is not None else '')
            self.ui.le_ps.setText(str(params['pixel_size']) if params['pixel_size'] is not None else '')

        # Move the load calibration function to a separate thread
        self.worker = load_calibration(self.calib, metadata)

        def update_extinction(extinction):
            self.calib.extinction_ratio = float(extinction)

        # initialize worker properties for multi-threading
        self.ui.qbutton_stop_calib.clicked.connect(self.worker.quit)
        self.worker.yielded.connect(self.ui.le_extinction.setText)
        self.worker.yielded.connect(update_extinction)
        self.worker.returned.connect(self._update_calib)
        self.worker.errored.connect(self._handle_error)
        self.worker.started.connect(self._disable_buttons)
        self.worker.finished.connect(self._enable_buttons)
        self.worker.finished.connect(self._handle_load_finished)
        self.worker.start()

    @pyqtSlot(bool)
    def run_calibration(self):
        """
        Wrapper function to create calibration worker and move that worker to a thread.
        Calibration is then executed by the calibration worker
        """

        self.calib = QLIPP_Calibration(self.mmc, self.mm, group=self.config_group, lc_control_mode=self.calib_mode,
                                       interp_method=self.interp_method, wavelength=self.wavelength)

        if self.calib_mode == 'DAC':
            self.calib.set_dacs(self.lca_dac, self.lcb_dac)

        # Reset Styling
        self.ui.tb_calib_assessment.setText('')
        self.ui.tb_calib_assessment.setStyleSheet("")

        # Save initial autoshutter state for when we set it back later
        self.auto_shutter = self.mmc.getAutoShutter()

        logging.info('Starting Calibration')

        # Initialize displays + parameters for calibration
        self.ui.progress_bar.setValue(0)
        self.plot_item.clear()
        self.intensity_monitor = []
        self.calib.swing = self.swing
        self.calib.wavelength = self.wavelength
        self.calib.meta_file = os.path.join(self.directory, 'calibration_metadata.txt')

        # Make sure Live Mode is off
        if self.calib.snap_manager.getIsLiveModeOn():
            self.calib.snap_manager.setLiveModeOn(False)

        # Init Worker and Thread
        self.worker = CalibrationWorker(self, self.calib)

        # Connect Handlers
        self.worker.progress_update.connect(self.handle_progress_update)
        self.worker.extinction_update.connect(self.handle_extinction_update)
        self.worker.intensity_update.connect(self.handle_plot_update)
        self.worker.calib_assessment.connect(self.handle_calibration_assessment_update)
        self.worker.calib_assessment_msg.connect(self.handle_calibration_assessment_msg_update)
        self.worker.calib_file_emit.connect(self.handle_calib_file_update)
        self.worker.plot_sequence_emit.connect(self.handle_plot_sequence_update)
        self.worker.started.connect(self._disable_buttons)
        self.worker.finished.connect(self._enable_buttons)
        self.worker.errored.connect(self._handle_error)
        self.ui.qbutton_stop_calib.clicked.connect(self.worker.quit)

        self.worker.start()

    @pyqtSlot(bool)
    def capture_bg(self):
        """
        Wrapper function to capture a set of background images.  Will snap images and display reconstructed
        birefringence.  Check connected handlers for napari display.

        Returns
        -------

        """

        # Init worker and thread
        self.worker = BackgroundCaptureWorker(self, self.calib)

        # Connect Handlers
        self.worker.bg_image_emitter.connect(self.handle_bg_image_update)
        self.worker.bire_image_emitter.connect(self.handle_bg_bire_image_update)

        self.worker.started.connect(self._disable_buttons)
        self.worker.finished.connect(self._enable_buttons)
        self.worker.errored.connect(self._handle_error)
        self.ui.qbutton_stop_calib.clicked.connect(self.worker.quit)
        self.worker.aborted.connect(self._handle_calib_abort)

        # Start Capture Background Thread
        self.worker.start()

    @pyqtSlot(bool)
    def acq_birefringence(self):
        """
        Wrapper function to acquire birefringence stack/image and plot in napari
        Returns
        -------

        """

        self._check_requirements_for_acq('birefringence')

        # Init Worker and thread
        self.worker = PolarizationAcquisitionWorker(self, self.calib, 'birefringence')

        # Connect Handlers
        self.worker.bire_image_emitter.connect(self.handle_bire_image_update)
        self.worker.meta_emitter.connect(self.handle_meta_update)
        self.worker.started.connect(self._disable_buttons)
        self.worker.finished.connect(self._enable_buttons)
        self.worker.errored.connect(self._handle_acq_error)

        # Start Thread
        self.worker.start()

    @pyqtSlot(bool)
    def acq_phase(self):
        """
        Wrapper function to acquire phase stack and plot in napari
        """

        self._check_requirements_for_acq('phase')

        # Init worker and thread
        if self.ui.chb_phase_from_bf.isChecked():
            self.worker = BFAcquisitionWorker(self)
        else:
            self.worker = PolarizationAcquisitionWorker(self, self.calib, 'phase')

        # Connect Handlers
        self.worker.phase_image_emitter.connect(self.handle_phase_image_update)
        self.worker.phase_reconstructor_emitter.connect(self.handle_qlipp_reconstructor_update)
        self.worker.meta_emitter.connect(self.handle_meta_update)
        self.worker.started.connect(self._disable_buttons)
        self.worker.finished.connect(self._enable_buttons)
        self.worker.errored.connect(self._handle_acq_error)

        # Start thread
        self.worker.start()

    @pyqtSlot(bool)
    def acq_birefringence_phase(self):
        """
        Wrapper function to acquire both birefringence and phase stack and plot in napari
        """

        self._check_requirements_for_acq('phase')

        # Init worker
        # Init worker and thread
        self.worker = PolarizationAcquisitionWorker(self, self.calib, 'all')

        # connect handlers
        self.worker.phase_image_emitter.connect(self.handle_phase_image_update)
        self.worker.phase_reconstructor_emitter.connect(self.handle_qlipp_reconstructor_update)
        self.worker.bire_image_emitter.connect(self.handle_bire_image_update)
        self.worker.meta_emitter.connect(self.handle_meta_update)
        self.worker.started.connect(self._disable_buttons)
        self.worker.finished.connect(self._enable_buttons)
        self.worker.errored.connect(self._handle_acq_error)
        self.ui.qbutton_stop_acq.clicked.connect(self.worker.quit)

        # Start Thread
        self.worker.start()

    @pyqtSlot(bool)
    def acquire_fluor_deconvolved(self):
        """
        Wrapper function to acquire a fluorescence stack, deconvolve, and plot in napari
        """

        self._check_requirements_for_acq('fluor')

        # Init worker
        self.worker = FluorescenceAcquisitionWorker(self)

        # connect handlers
        self.worker.fluor_image_emitter.connect(self.handle_fluor_image_update)
        self.worker.meta_emitter.connect(self.handle_meta_update)
        self.worker.fluor_reconstructor_emitter.connect(self.handle_fluor_reconstructor_update)
        self.worker.started.connect(self._disable_buttons)
        self.worker.finished.connect(self._enable_buttons)
        self.worker.errored.connect(self._handle_acq_error)
        self.ui.qbutton_stop_acq.clicked.connect(self.worker.quit)

        # Start Thread
        self.worker.start()

    @pyqtSlot(bool)
    def listen_and_reconstruct(self):
        """
        Wrapper function for on the fly data listening and reconstructing.  Only works if the user is acquiring
        polarization only data (cannot have any extra channels in the acquisition)

        Returns
        -------

        """

        # Init reconstructor
        if self.bg_option != 'None':
            metadata_file = get_last_metadata_file(self.current_bg_path)
            metadata = MetadataReader(metadata_file)
            roi = metadata.ROI
            height, width = roi[2], roi[3]
            bg_data = load_bg(self.current_bg_path, height, width, roi)
        else:
            bg_data = None

        # Init worker
        self.worker = ListeningWorker(self, bg_data)

        # connect handlers
        self.worker.store_emitter.connect(self.add_listener_data)
        self.worker.dim_emitter.connect(self.update_dims)
        self.worker.started.connect(self._disable_buttons)
        self.worker.finished.connect(self._enable_buttons)
        self.worker.finished.connect(self._reset_listening)
        self.worker.errored.connect(self._handle_acq_error)
        self.ui.qbutton_stop_acq.clicked.connect(self.worker.quit)

        # Start Thread
        self.worker.start()

    @pyqtSlot(bool)
    def reconstruct(self):
        """
        Wrapper function for offline reconstruction.
        """

        success = self._check_requirements_for_reconstruction()
        if not success:
            raise ValueError('Please make sure all necessary parameters are set before reconstruction')

        self._populate_config_from_app()
        self.worker = ReconstructionWorker(self, self.config_reader)

        # connect handlers
        self.worker.dimension_emitter.connect(self.handle_reconstruction_dim_update)
        self.worker.store_emitter.connect(self.handle_reconstruction_store_update)
        self.worker.started.connect(self._disable_buttons)
        self.worker.finished.connect(self._enable_buttons)
        self.worker.errored.connect(self._handle_acq_error)
        self.ui.qbutton_stop_acq.clicked.connect(self.worker.quit)

        self.worker.start()

    @pyqtSlot(bool)
    def save_config(self):
        path = self._open_file_dialog(self.save_config_path, 'save')
        self.save_config_path = path
        name = PurePath(self.save_config_path).name
        dir_ = self.save_config_path.strip(name)
        self._populate_config_from_app()

        if isinstance(self.config_reader.positions, tuple):
            pos = self.config_reader.positions
            self.config_reader.positions = f'[!!python/tuple [{pos[0]},{pos[1]}]]'
        if isinstance(self.config_reader.timepoints, tuple):
            t = self.config_reader.timepoints
            self.config_reader.timepoints = f'[!!python/tuple [{t[0]},{t[1]}]]'

        self.config_reader.save_yaml(dir_=dir_, name=name)

    @pyqtSlot(bool)
    def load_config(self):
        """
        Populates the GUI elements with values from a pre-defined config file.

        Returns
        -------

        """
        path = self._open_file_dialog(self.save_config_path, 'file')
        if path == '':
            pass
        else:
            self.config_path = path
            self.config_reader = ConfigReader(self.config_path)
            self._populate_from_config()

    @pyqtSlot(bool)
    def load_default_config(self):
        self.config_reader = ConfigReader(mode='3D', method='QLIPP')
        self._populate_from_config()

    @pyqtSlot(int)
    def update_sat_scale(self):
        idx = self.ui.cb_saturation.currentIndex()
        if idx != -1:
            layer = self.ui.cb_saturation.itemText(idx)
            data = self.viewer.layers[layer].data
            min_, max_ = np.min(data), np.max(data)
            self.ui.slider_saturation.setMinimum(min_)
            self.ui.slider_saturation.setMaximum(max_)
            self.ui.slider_saturation.setSingleStep((max_ - min_)/250)
            self.ui.slider_saturation.setValue((min_, max_))
            self.ui.le_sat_max.setText(str(np.round(max_, 3)))
            self.ui.le_sat_min.setText(str(np.round(min_, 3)))

    @pyqtSlot(int)
    def update_value_scale(self):
        idx = self.ui.cb_value.currentIndex()
        if idx != -1:
            layer = self.ui.cb_value.itemText(idx)
            data = self.viewer.layers[layer].data
            min_, max_ = np.min(data), np.max(data)
            self.ui.slider_value.setMinimum(min_)
            self.ui.slider_value.setMaximum(max_)
            self.ui.slider_value.setSingleStep((max_ - min_)/250)
            self.ui.slider_value.setValue((min_, max_))
            self.ui.le_val_max.setText(str(np.round(max_, 3)))
            self.ui.le_val_min.setText(str(np.round(min_, 3)))

    @pyqtSlot(bool)
    def create_overlay(self):
        """
        Creates HSV or JCh overlay with the specified channels from the combo boxes.  Will compute and then
        display the overlay in napari.

        Returns
        -------

        """

        if self.ui.cb_hue.count() == 0 or self.ui.cb_saturation.count() == 0 or self.ui.cb_value == 0:
            raise ValueError('Cannot create overlay until all 3 combo boxes are populated')

        # Gather channel data
        H = self.viewer.layers[self.ui.cb_hue.itemText(self.ui.cb_hue.currentIndex())].data
        S = self.viewer.layers[self.ui.cb_saturation.itemText(self.ui.cb_saturation.currentIndex())].data
        V = self.viewer.layers[self.ui.cb_value.itemText(self.ui.cb_value.currentIndex())].data


        #TODO: this is a temp fix which handles on data with n-dimensions of 4, 3, or 2 which automatically
        # chooses the first timepoint
        if H.ndim > 2 or S.ndim > 2 or V.ndim > 2:
            if H.ndim == 4:
                # assumes this is a (T, Z, Y, X) array read from napari-ome-zarr
                H = H[0, self.display_slice] if not self.use_full_volume else H[0]
            if S.ndim == 4:
                S = S[0, self.display_slice] if not self.use_full_volume else S[0]
            if V.ndim == 4:
                V = V[0, self.display_slice] if not self.use_full_volume else V[0]

            if H.ndim == 3:
                # assumes this is a (Z, Y, X) array collected from acquisition module
                H = H[self.display_slice] if not self.use_full_volume else H

            if S.ndim == 3:
                S = S[self.display_slice] if not self.use_full_volume else S

            if S.ndim == 3:
                S = S[self.display_slice] if not self.use_full_volume else S

        mode = '2D' if not self.use_full_volume else '3D'

        H_name = self.ui.cb_hue.itemText(self.ui.cb_hue.currentIndex())
        H_scale = (np.min(H), np.max(H)) if 'Orientation' not in H_name else (0, np.pi)
        S_scale = self.ui.slider_saturation.value()
        V_scale = self.ui.slider_value.value()

        hsv_image = generic_hsv_overlay(H, S, V, H_scale, S_scale, V_scale, mode=mode)

        # Create overlay layer name
        idx = 0
        while f'HSV_Overlay_{idx}' in self.viewer.layers:
            idx += 1

        # add overlay image to napari
        self.viewer.add_image(hsv_image, name=f'HSV_Overlay_{idx}', rgb=True)

    @pyqtSlot(object)
    def add_listener_data(self, store):

        self.viewer.add_image(store['Birefringence'], name=self.worker.prefix)
        self.viewer.dims.set_axis_label(0, 'P')
        self.viewer.dims.set_axis_label(1, 'T')
        self.viewer.dims.set_axis_label(2, 'C')
        self.viewer.dims.set_axis_label(3, 'Z')

    @pyqtSlot(tuple)
    def update_dims(self, dims):

        if not self.pause_updates:
            self.viewer.dims.set_current_step(0, dims[0])
            self.viewer.dims.set_current_step(1, dims[1])
            self.viewer.dims.set_current_step(3, dims[2])
        else:
            pass

    def _reset_listening(self):
        self.listening_reconstructor = None
        self.listening_store = None

    def _open_file_dialog(self, default_path, type):

        return self._open_dialog("select a directory",
                                 str(default_path),
                                 type)

    def _open_dialog(self, title, ref, type):
        """
        opens pop-up dialogue for the user to choose a specific file or directory.

        Parameters
        ----------
        title:          (str) message to display at the top of the pop up
        ref:            (str) reference path to start the search at
        type:           (str) type of file the user is choosing (dir, file, or save)

        Returns
        -------

        """

        options = QFileDialog.Options()

        options |= QFileDialog.DontUseNativeDialog
        if type == 'dir':
            path = QFileDialog.getExistingDirectory(None,
                                                    title,
                                                    ref,
                                                    options=options)
        elif type == 'file':
            path = QFileDialog.getOpenFileName(None,
                                               title,
                                               ref,
                                               options=options)[0]
        elif type == 'save':
            path = QFileDialog.getSaveFileName(None,
                                               'Choose a save name',
                                               ref,
                                               options=options)[0]
        else:
            raise ValueError('Did not understand file dialogue type')

        return path


class QtLogger(logging.Handler):
    """
    Class to changing logging handler to the napari log output display
    """

    def __init__(self, widget):
        super().__init__()
        self.widget = widget

    # emit function necessary to be considered a logging handler
    def emit(self, record):
        msg = self.format(record)
        self.widget.appendPlainText(msg)<|MERGE_RESOLUTION|>--- conflicted
+++ resolved
@@ -18,11 +18,8 @@
 from waveorder.io.reader import WaveorderReader
 from pathlib import Path, PurePath
 from napari import Viewer
-<<<<<<< HEAD
 from numpydoc.docscrape import NumpyDocString
-=======
 from packaging import version
->>>>>>> 32edad90
 import numpy as np
 import os
 import json
@@ -1561,13 +1558,6 @@
         RECOMMENDED_MM = '20210713'
         ZMQ_TARGET_VERSION = '4.0.0'
         try:
-<<<<<<< HEAD
-            bridge = Bridge(convert_camel_case=False)
-            self.mmc = bridge.get_core()
-            self.mm = bridge.get_studio()
-
-            # set calibration channel group
-=======
             # Try to open Bridge. Requires micromanager to be open with server running.
             # This does not fail gracefully, so I'm wrapping it in its own try-except block.
             try:
@@ -1590,9 +1580,6 @@
                 print(("WARNING: This version of Micromanager has not been tested with recOrder.\n"
                       f"Please {upgrade_str} to MicroManager nightly build {RECOMMENDED_MM}."))
 
-            # Find and set calibration channel group
-            calib_channels = ['State0', 'State1', 'State2', 'State3', 'State4']
->>>>>>> 32edad90
             self.ui.cb_config_group.clear()
             groups = self.mmc.getAvailableConfigGroups()
             config_group_found = False
@@ -1612,7 +1599,6 @@
                         self.ui.cb_acq_channel.addItem(ch)
 
             if not config_group_found:
-<<<<<<< HEAD
                 msg = f'No config group contains channels {self.calib_channels}. ' \
                       'Please refer to the recOrder wiki on how to set up the config properly.'
                 self.ui.cb_config_group.setStyleSheet("border: 1px solid rgb(200,0,0);")
@@ -1628,12 +1614,7 @@
             else:
                 self.calib_mode = 'DAC'
                 self.ui.cb_calib_mode.setCurrentIndex(2)
-=======
-                print((f"No config group contains channels {calib_channels}.\n"
-                       "Please refer to the recOrder wiki on how to set up the config properly."))
-                self.ui.cb_config_group.setStyleSheet("border: 1px solid rgb(200,0,0);")
-                raise KeyError
->>>>>>> 32edad90
+
 
             self.mm_status_changed.emit(True)
 
