--- conflicted
+++ resolved
@@ -878,20 +878,13 @@
                                              keep_shutter_open_slices=True)
 
             self._check_abort()
-<<<<<<< HEAD
 
             # set acquisition order to channel-first
             settings['slicesFirst'] = False
             settings['acqOrderMode'] = 0  # TIME_POS_SLICE_CHANNEL
 
-            # Acquire from MDA settings uses MM MDA GUI
-            # Returns (1, 4/5, Z, Y, X) array
-            stack = acquire_from_settings(self.calib_window.mm, settings, grab_images=True)
-            self._check_abort()
-=======
             # acquire images
             stack = self._acquire()
->>>>>>> 3c570ec3
 
         # Cleanup acquisition by closing window, converting to zarr, and deleting temp directory
         self._cleanup_acq()
