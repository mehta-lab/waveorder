from PyQt5.QtCore import pyqtSignal
from napari.qt.threading import WorkerBaseSignals, WorkerBase, thread_worker
from recOrder.compute.qlipp_compute import initialize_reconstructor, \
    reconstruct_qlipp_birefringence, reconstruct_qlipp_stokes
from recOrder.io.core_functions import define_meadowlark_state, set_lc_state, snap_and_average
from recOrder.io.utils import MockEmitter
from recOrder.io.metadata_reader import MetadataReader, get_last_metadata_file
import os
import numpy as np
import glob
import logging
import json


class CalibrationSignals(WorkerBaseSignals):
    """
    Custom Signals class that includes napari native signals
    """

    progress_update = pyqtSignal(tuple)
    extinction_update = pyqtSignal(str)
    intensity_update = pyqtSignal(object)
    calib_assessment = pyqtSignal(str)
    calib_assessment_msg = pyqtSignal(str)
    calib_file_emit = pyqtSignal(str)
    plot_sequence_emit = pyqtSignal(str)
    aborted = pyqtSignal()


class BackgroundSignals(WorkerBaseSignals):
    """
    Custom Signals class that includes napari native signals
    """

    bg_image_emitter = pyqtSignal(object)
    bire_image_emitter = pyqtSignal(object)
    aborted = pyqtSignal()


class CalibrationWorker(WorkerBase):
    """
    Class to execute calibration
    """

    def __init__(self, calib_window, calib):
        super().__init__(SignalsClass=CalibrationSignals)

        # initialize current state of GUI + Calibration class
        self.calib_window = calib_window
        self.calib = calib

    def work(self):
        """
        Runs the full calibration algorithm and emits necessary signals.
        """

        self.plot_sequence_emit.emit('Coarse')
        self.calib.intensity_emitter = self.intensity_update
        self.calib.plot_sequence_emitter = self.plot_sequence_emit
        self.calib.get_full_roi()
        self.progress_update.emit((1, 'Calculating Blacklevel...'))
        self._check_abort()

        # Check if change of ROI is needed
        if self.calib_window.use_cropped_roi:
            rect = self.calib.check_and_get_roi()
            self.calib_window.mmc.setROI(rect.x, rect.y, rect.width, rect.height)
            self.calib.ROI = (rect.x, rect.y, rect.width, rect.height)

        self._check_abort()

        # Calculate Blacklevel
        logging.info('Calculating Black Level ...')
        logging.debug('Calculating Black Level ...')
        self.calib.calc_blacklevel()
        logging.info(f'Black Level: {self.calib.I_Black:.0f}\n')
        logging.debug(f'Black Level: {self.calib.I_Black:.0f}\n')

        self._check_abort()
        self.progress_update.emit((10, 'Calibrating Extinction State...'))

        # Set LC Wavelength:
        self.calib.set_wavelength(int(self.calib_window.wavelength))
        if self.calib_window.calib_mode == 'MM-Retardance':
            self.calib_window.mmc.setProperty('MeadowlarkLC', 'Wavelength', self.calib_window.wavelength)

        self._check_abort()

        # Optimize States
        self._calibrate_4state() if self.calib_window.calib_scheme == '4-State' else self._calibrate_5state()

        # Return ROI to full FOV
        if self.calib_window.use_cropped_roi:
            self.calib_window.mmc.clearROI()

        self._check_abort()

        # Calculate Extinction
        extinction_ratio = self.calib.calculate_extinction(self.calib.swing, self.calib.I_Black, self.calib.I_Ext,
                                                           self.calib.I_Elliptical)
        self._check_abort()

        # Update main GUI with extinction ratio
        self.calib.extinction_ratio = extinction_ratio
        self.extinction_update.emit(str(extinction_ratio))

        # Write Metadata
        self.calib.meta_file = os.path.join(self.calib_window.directory, 'calibration_metadata.txt')
        idx = 1
        while os.path.exists(self.calib.meta_file):
            if self.calib.meta_file == os.path.join(self.calib_window.directory, 'calibration_metadata.txt'):
                self.calib.meta_file = os.path.join(self.calib_window.directory, 'calibration_metadata_1.txt')
            else:
                idx += 1
                self.calib.meta_file = os.path.join(self.calib_window.directory, f'calibration_metadata_{idx}.txt')


        self.calib.write_metadata(notes=self.calib_window.ui.le_notes_field.text())
        self.calib_file_emit.emit(self.calib.meta_file)
        self.progress_update.emit((100, 'Finished'))

        self._check_abort()

        # Perform calibration assessment based on retardance values
        self._assess_calibration()

        self._check_abort()

        logging.info("\n=======Finished Calibration=======\n")
        logging.info(f"EXTINCTION = {extinction_ratio:.2f}")
        logging.debug("\n=======Finished Calibration=======\n")
        logging.debug(f"EXTINCTION = {extinction_ratio:.2f}")

    def _check_abort(self):
        """
        Called if the user presses the STOP button.
        Needed to be checked after every major step to stop the process
        """

        if self.abort_requested:
            self.aborted.emit()
            raise TimeoutError('Stop Requested')

    def _calibrate_4state(self):
        """
        Run through the 4-state calibration algorithm
        """

        self.calib.calib_scheme = '4-State'

        self._check_abort()

        # Optimize Extinction State
        self.calib.opt_Iext()

        self._check_abort()
        self.progress_update.emit((60, 'Calibrating State 1...'))

        # Optimize first elliptical (reference) state
        self.calib.opt_I0()
        self.progress_update.emit((65, 'Calibrating State 2...'))

        self._check_abort()

        # Optimize 60 deg state
        self.calib.opt_I60(0.05, 0.05)
        self.progress_update.emit((75, 'Calibrating State 3...'))

        self._check_abort()

        # Optimize 120 deg state
        self.calib.opt_I120(0.05, 0.05)
        self.progress_update.emit((85, 'Writing Metadata...'))

        self._check_abort()

    def _calibrate_5state(self):

        self.calib.calib_scheme = '5-State'

        # Optimize Extinction State
        self.calib.opt_Iext()
        self.progress_update.emit((50, 'Calibrating State 1...'))

        self._check_abort()

        # Optimize First elliptical state
        self.calib.opt_I0()
        self.progress_update.emit((55, 'Calibrating State 2...'))

        self._check_abort()

        # Optimize 45 deg state
        self.calib.opt_I45(0.05, 0.05)
        self.progress_update.emit((65, 'Calibrating State 3...'))

        self._check_abort()

        # Optimize 90 deg state
        self.calib.opt_I90(0.05, 0.05)
        self.progress_update.emit((75, 'Calibrating State 4...'))

        self._check_abort()

        # Optimize 135 deg state
        self.calib.opt_I135(0.05, 0.05)
        self.progress_update.emit((85, 'Writing Metadata...'))

        self._check_abort()

    def _assess_calibration(self):
        """
        Assesses the quality of calibration based off retardance values.
        Attempts to determine whether certain optical components are out of place.
        """

        if self.calib.extinction_ratio >= 100:
            self.calib_assessment.emit('good')
            self.calib_assessment_msg.emit('Successful Calibration')
        elif 80 <= self.calib.extinction_ratio < 100:
            self.calib_assessment.emit('okay')
            self.calib_assessment_msg.emit('Successful Calibration, Okay Extinction Ratio')
        else:
            self.calib_assessment.emit('bad')
            message = ("Possibilities are: a) linear polarizer and LC are not oriented properly, "
                       "b) circular analyzer has wrong handedness, "
                       "c) the condenser is not setup for Kohler illumination, "
                       "d) a component, such as autofocus dichroic or sample chamber, distorts the polarization state")

            self.calib_assessment_msg.emit('Poor Extinction. '+message)


class BackgroundCaptureWorker(WorkerBase):
    """
    Class to execute background capture.
    """

    def __init__(self, calib_window, calib):
        super().__init__(SignalsClass=BackgroundSignals)
        self.calib_window = calib_window
        self.calib = calib

    def _check_abort(self):
        if self.abort_requested:
            self.aborted.emit()
            return True

    def work(self):

        # Make the background folder
        bg_path = os.path.join(self.calib_window.directory, self.calib_window.ui.le_bg_folder.text())
        if not os.path.exists(bg_path):
            os.mkdir(bg_path)
        else:

            # increment background paths
            idx = 1
            while os.path.exists(bg_path+f'_{idx}'):
                idx += 1

            bg_path = bg_path+f'_{idx}'
            for state_file in glob.glob(os.path.join(bg_path, 'State*')):
                os.remove(state_file)

            if os.path.exists(os.path.join(bg_path, 'calibration_metadata.txt')):
                os.remove(os.path.join(bg_path, 'calibration_metadata.txt'))

        self._check_abort()

        # capture and return background images
        imgs = self.calib.capture_bg(self.calib_window.n_avg, bg_path)
        img_dim = (imgs.shape[-2], imgs.shape[-1])

        # initialize reconstructor
        recon = initialize_reconstructor('birefringence',
                                         image_dim=img_dim,
                                         calibration_scheme=self.calib_window.calib_scheme,
                                         wavelength_nm=self.calib_window.wavelength,
                                         swing=self.calib_window.swing,
                                         bg_correction='None')

        self._check_abort()

        # Reconstruct birefringence from BG images
        stokes = reconstruct_qlipp_stokes(imgs, recon, None)

        self._check_abort()

        birefringence = reconstruct_qlipp_birefringence(stokes, recon)

        self._check_abort()

        # Convert retardance to nm
        retardance = birefringence[0] / (2 * np.pi) * self.calib_window.wavelength

        # Save metadata file and emit imgs
        self.calib.meta_file = os.path.join(bg_path, 'calibration_metadata.txt')

        microscope_params = {
             'phase_dimension': None,
             'pad_z': float(self.calib_window.ui.le_pad_z.text()) if self.calib_window.ui.le_pad_z.text() != '' else None,
             'n_objective_media': float(self.calib_window.ui.le_n_media.text()) if self.calib_window.ui.le_n_media.text() != '' else None,
             'bg_correction_option': self.calib_window.bg_option,
             'objective_NA': float(self.calib_window.ui.le_obj_na.text()) if self.calib_window.ui.le_obj_na.text() != '' else None,
             'condenser_NA': float(self.calib_window.ui.le_cond_na.text()) if self.calib_window.ui.le_cond_na.text() != '' else None,
             'magnification': float(self.calib_window.ui.le_mag.text()) if self.calib_window.ui.le_mag.text() != '' else None,
             'swing': self.calib_window.swing,
             'pixel_size': float(self.calib_window.ui.le_ps.text()) if self.calib_window.ui.le_ps.text() != '' else None
        }

        self.calib.write_metadata(notes=self.calib_window.ui.le_notes_field.text(), microscope_params=microscope_params)

        # Update last calibration file
        note = self.calib_window.ui.le_notes_field.text()

        with open(self.calib_window.last_calib_meta_file, 'r') as file:
            current_json = json.load(file)

        old_note = current_json['Notes']
        if old_note is None or old_note == '' or old_note == note:
            current_json['Notes'] = note
        else:
            current_json['Notes'] = old_note + ', ' + note

        current_json['Microscope Parameters'] = microscope_params

        with open(self.calib_window.last_calib_meta_file, 'w') as file:
            json.dump(current_json, file, indent=1)

        self._check_abort()

        # Emit background images + background birefringence
        self.bg_image_emitter.emit(imgs)
        self.bire_image_emitter.emit([retardance, birefringence[1]])


@thread_worker
def load_calibration(calib, metadata: MetadataReader):
    """
    Sets MM properties based upon calibration metadata file


    Parameters
    ----------
    calib:          (object) recOrder Calibration Class
    metadata:       (object) MetadataReader instance

    Returns
    -------
    calib           (object) updated recOrder Calibration Class
    """

<<<<<<< HEAD
    # State 0 and State 1 are the same for both algorithms
    state0 = meta['Summary']['[LCA_Ext, LCB_Ext]']
    state1 = meta['Summary']['[LCA_0, LCB_0]']

    define_meadowlark_state(calib.mmc, 'State0', state0[0], state0[1], calib.PROPERTIES)
    define_meadowlark_state(calib.mmc, 'State1', state1[0], state1[1], calib.PROPERTIES)

    # Update algorithm specific states
    if meta['Summary']['Acquired Using'] == '4-State':
        state2 = meta['Summary']['[LCA_60, LCB_60]']
        state3 = meta['Summary']['[LCA_120, LCB_120]']

        define_meadowlark_state(calib.mmc, 'State2', state2[0], state2[1], calib.PROPERTIES)
        define_meadowlark_state(calib.mmc, 'State3', state3[0], state3[1], calib.PROPERTIES)

    # 5-State Algorithm
    else:
        state2 = meta['Summary']['[LCA_45, LCB_45]']
        state3 = meta['Summary']['[LCA_90, LCB_90]']
        state4 = meta['Summary']['[LCA_135, LCB_135]']

        define_meadowlark_state(calib.mmc, 'State2', state2[0], state2[1], calib.PROPERTIES)
        define_meadowlark_state(calib.mmc, 'State3', state3[0], state3[1], calib.PROPERTIES)
        define_meadowlark_state(calib.mmc, 'State4', state4[0], state4[1], calib.PROPERTIES)
=======
    state0, state1, state2, state3 = zip(metadata.LCA_retardance[:4], metadata.LCB_retardance[:4])
    define_lc_state(calib.mmc, 'State0', state0[0], state0[1], calib.PROPERTIES)
    define_lc_state(calib.mmc, 'State1', state1[0], state1[1], calib.PROPERTIES)
    define_lc_state(calib.mmc, 'State2', state2[0], state2[1], calib.PROPERTIES)
    define_lc_state(calib.mmc, 'State3', state3[0], state3[1], calib.PROPERTIES)

    if metadata.Calibration_scheme == '5-State':
        state4 = (metadata.LCA_retardance[4], metadata.LCB_retardance[4])
        define_lc_state(calib.mmc, 'State4', state4[0], state4[1], calib.PROPERTIES)
>>>>>>> 27a4837c

    # Calculate Blacklevel after loading these properties
    calib.intensity_emitter = MockEmitter()
    calib.calc_blacklevel()
    set_lc_state(calib.mmc, calib.group, 'State0')
    calib.I_Ext = snap_and_average(calib.snap_manager)
    set_lc_state(calib.mmc, calib.group, 'State1')
    calib.I_Elliptical = snap_and_average(calib.snap_manager)

    yield str(calib.calculate_extinction(calib.swing, calib.I_Black, calib.I_Ext, calib.I_Elliptical))

    return calib<|MERGE_RESOLUTION|>--- conflicted
+++ resolved
@@ -350,32 +350,6 @@
     calib           (object) updated recOrder Calibration Class
     """
 
-<<<<<<< HEAD
-    # State 0 and State 1 are the same for both algorithms
-    state0 = meta['Summary']['[LCA_Ext, LCB_Ext]']
-    state1 = meta['Summary']['[LCA_0, LCB_0]']
-
-    define_meadowlark_state(calib.mmc, 'State0', state0[0], state0[1], calib.PROPERTIES)
-    define_meadowlark_state(calib.mmc, 'State1', state1[0], state1[1], calib.PROPERTIES)
-
-    # Update algorithm specific states
-    if meta['Summary']['Acquired Using'] == '4-State':
-        state2 = meta['Summary']['[LCA_60, LCB_60]']
-        state3 = meta['Summary']['[LCA_120, LCB_120]']
-
-        define_meadowlark_state(calib.mmc, 'State2', state2[0], state2[1], calib.PROPERTIES)
-        define_meadowlark_state(calib.mmc, 'State3', state3[0], state3[1], calib.PROPERTIES)
-
-    # 5-State Algorithm
-    else:
-        state2 = meta['Summary']['[LCA_45, LCB_45]']
-        state3 = meta['Summary']['[LCA_90, LCB_90]']
-        state4 = meta['Summary']['[LCA_135, LCB_135]']
-
-        define_meadowlark_state(calib.mmc, 'State2', state2[0], state2[1], calib.PROPERTIES)
-        define_meadowlark_state(calib.mmc, 'State3', state3[0], state3[1], calib.PROPERTIES)
-        define_meadowlark_state(calib.mmc, 'State4', state4[0], state4[1], calib.PROPERTIES)
-=======
     state0, state1, state2, state3 = zip(metadata.LCA_retardance[:4], metadata.LCB_retardance[:4])
     define_lc_state(calib.mmc, 'State0', state0[0], state0[1], calib.PROPERTIES)
     define_lc_state(calib.mmc, 'State1', state1[0], state1[1], calib.PROPERTIES)
@@ -385,7 +359,6 @@
     if metadata.Calibration_scheme == '5-State':
         state4 = (metadata.LCA_retardance[4], metadata.LCB_retardance[4])
         define_lc_state(calib.mmc, 'State4', state4[0], state4[1], calib.PROPERTIES)
->>>>>>> 27a4837c
 
     # Calculate Blacklevel after loading these properties
     calib.intensity_emitter = MockEmitter()
