--- conflicted
+++ resolved
@@ -243,12 +243,8 @@
 
     birefringence = recon.Polarization_recon(np.copy(stokes))
 
-<<<<<<< HEAD
     # Return the transposed birefringence array with channel first
-    return np.transpose(birefringence, (0, 3, 1, 2)) if len(birefringence.shape) == 4 else birefringence
-=======
     return np.transpose(birefringence, (-4, -1, -3, -2)) if len(birefringence.shape) == 4 else birefringence
->>>>>>> b3a48959
 
 
 def reconstruct_phase2D(S0, recon, method='Tikhonov', reg_p=1e-4, rho=1,
