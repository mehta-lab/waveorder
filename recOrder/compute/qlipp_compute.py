--- conflicted
+++ resolved
@@ -13,13 +13,8 @@
     wavelength_nm=None,
     swing=None,
     calibration_scheme=None,
-<<<<<<< HEAD
-    NA_obj=0,
-    NA_illu=0,
-=======
     NA_obj=1.3,
     NA_illu=0.5,
->>>>>>> 50e131ea
     mag=None,
     n_slices=None,
     z_step_um=None,
