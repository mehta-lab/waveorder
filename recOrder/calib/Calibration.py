import numpy as np
import matplotlib.pyplot as plt
import matplotlib.patches as patches
import tifffile as tiff
import time
from recOrder.io.core_functions import define_lc_state, snap_image, set_lc_waves, set_lc_volts, set_lc_state, \
    snap_and_average, snap_and_get_image, get_lc_waves, get_lc_volts, define_lc_state_volts
from recOrder.calib.Optimization import BrentOptimizer, MinScalarOptimizer
from mpl_toolkits.axes_grid1.axes_divider import make_axes_locatable
from scipy.interpolate import interp1d
from scipy.optimize import least_squares
import json
import os
import logging
from recOrder.io.utils import MockEmitter
from datetime import datetime


class QLIPP_Calibration():

    def __init__(self, mmc, mm, group='Channel', optimization='min_scalar', mode='retardance', print_details=True):

        # Micromanager API
        self.mm = mm
        self.mmc = mmc
        self.snap_manager = mm.getSnapLiveManager()

        # Meadowlark LC Device Adapter Property Names
        self.PROPERTIES = {'LCA': 'Retardance LC-A [in waves]',
                          'LCB': 'Retardance LC-B [in waves]',
                          'State0': 'Pal. elem. 00; enter 0 to define; 1 to activate',
                          'State1': 'Pal. elem. 01; enter 0 to define; 1 to activate',
                          'State2': 'Pal. elem. 02; enter 0 to define; 1 to activate',
                          'State3': 'Pal. elem. 03; enter 0 to define; 1 to activate',
                          'State4': 'Pal. elem. 04; enter 0 to define; 1 to activate',
                          'LCA-DAC': 'TS_DAC01',
                          'LCB-DAC': 'TS_DAC02'
                          }
        self.group = group

        # GUI Emitter
        self.intensity_emitter = MockEmitter()
        self.plot_sequence_emitter = MockEmitter()

        #Set Mode
        self.mode = mode
        self.LC_DAC_conversion = 4  # convert between the input range of LCs (0-20V) and the output range of the DAC (0-5V)
        dir_path = os.path.dirname(os.path.realpath(__file__))
        self.curves = CalibrationData(os.path.join(dir_path, './calibration_data.csv')) if self.mode != 'retardance' else None

        # Optimizer
        if optimization == 'min_scalar':
            self.optimizer = MinScalarOptimizer(self)
        elif optimization == 'brent':
            self.optimizer = BrentOptimizer(self)
        else:
            raise ModuleNotFoundError(f'No optimizer named {optimization}')

        # User / Calculated Parameters
        self.swing = None
        self.wavelength = None
        self.lc_bound = None
        self.I_Black = None
        self.ROI = None
        self.ratio = 1.793
        self.print_details = print_details
        self.calib_scheme = '4-State'

        # LC States
        self.lca_ext = None
        self.lcb_ext = None
        self.lca_0 = None
        self.lcb_0 = None
        self.lca_45 = None
        self.lcb_45 = None
        self.lca_60 = None
        self.lcb_60 = None
        self.lca_90 = None
        self.lcb_90 = None
        self.lca_120 = None
        self.lcb_120 = None
        self.lca_135 = None
        self.lcb_135 = None

        # Calibration Outputs
        self.I_Ext = None
        self.I_Ref = None
        self.I_Elliptical = None
        self.inten = []
        self.swing0 = None
        self.swing45 = None
        self.swing60 = None
        self.swing90 = None
        self.swing120 = None
        self.swing135 = None
        self.height = None
        self.width = None
        self.directory = None
        self.inst_mat = None

    def set_dacs(self, lca_dac, lcb_dac):
        self.PROPERTIES['LCA-DAC'] = f'TS_{lca_dac}'
        self.PROPERTIES['LCB-DAC'] = f'TS_{lcb_dac}'

    def set_wavelength(self, wavelength):
        self.wavelength = wavelength

        if self.mode == 'voltage':
            self.curves.set_wavelength(wavelength)

    def set_lc(self, val, device_property):
        """

        Parameters
        ----------
        val : float
            Retardance in waves or voltage in volts, depending on the LC control mode
        device_property

        Returns
        -------

        """

        if self.mode == 'retardance':
            set_lc_waves(self.mmc, val, self.PROPERTIES[device_property])
        else:
<<<<<<< HEAD
            volt = self.curves.get_voltage(val)/4000
            set_lc_volts(self.mmc, volt, self.PROPERTIES[f'{device_property}-DAC'])
=======
            volts = self.curves.get_voltage(val)
            dac_volts = volts / self.LC_DAC_conversion
            set_lc_volts(self.mmc, dac_volts, self.PROPERTIES[f'{device_property}-volt'])
>>>>>>> 4796ea9f

    def get_lc(self, device_property):
        """

        Parameters
        ----------
        device_property

        Returns
        -------
            LC retardance in waves or voltage in volts, depending on the control mode
        """

        if self.mode == 'retardance':
            return get_lc_waves(self.mmc, self.PROPERTIES[device_property])
        else:
<<<<<<< HEAD
            volts = get_lc_volts(self.mmc, self.PROPERTIES[f'{device_property}-DAC'])*4000
=======
            dac_volts = get_lc_volts(self.mmc, self.PROPERTIES[f'{device_property}-volt'])
            volts = dac_volts * self.LC_DAC_conversion
>>>>>>> 4796ea9f
            return self.curves.get_retardance(volts)

    def define_lc_state(self, state, lca, lcb):

        if self.mode == 'retardance':
            define_lc_state(self.mmc, state, lca, lcb, self.PROPERTIES)
        else:
            lca_volts = self.curves.get_voltage(lca) / 4000
            lcb_volts = self.curves.get_voltage(lcb) / 4000
            define_lc_state_volts(self.mmc, self.group, state, lca_volts, lcb_volts, self.PROPERTIES)

    def opt_lc(self, x, device_property, reference, normalize=False):

        if isinstance(x, list) or isinstance(x, tuple):
            x = x[0]

        self.set_lc(x, device_property)

        mean = snap_and_average(self.snap_manager)

        if normalize:
            max_ = 65335
            min_ = self.I_Black

            val = (mean - min_) / (max_ - min_)
            ref = (reference - min_) / (max_ - min_)

            logging.debug(f'LC-Value: {x}')
            logging.debug(f'F-Value:{val - ref}\n')
            return val - ref

        else:
            logging.debug(str(mean))
            self.intensity_emitter.emit(mean)
            self.inten.append(mean - reference)

            return np.abs(mean - reference)

    def opt_lc_cons(self, x, device_property, reference, mode):

        self.set_lc(x, device_property)
        swing = (self.lca_ext - x) * self.ratio

        if mode == '60':
            self.set_lc(self.lcb_ext + swing, 'LCB')

        if mode == '120':
            self.set_lc(self.lcb_ext - swing, 'LCB')

        mean = snap_and_average(self.snap_manager)
        logging.debug(str(mean))

        # append to intensity array for plotting later
        self.intensity_emitter.emit(mean)
        self.inten.append(mean - reference)

        return np.abs(mean - reference)

    def opt_lc_grid(self, a_min, a_max, b_min, b_max, step):
        """
        Exhaustive Search method

        Finds the minimum intensity value for a given
        grid of LCA,LCB values

        :param a_min: float
            Minimum value of LCA
        :param a_max: float
            Maximum value of LCA
        :param b_min: float
            Minimum value of LCB
        :param b_max: float
            Maximum value of LCB
        :param step: float
            step size of the grid between max/min values


        :return best_lca: float
            LCA value corresponding to lowest mean Intensity
        :return best_lcb: float
            LCB value corresponding to lowest mean Intensity
        :return min_int: float
            Lowest value of mean Intensity
        """

        min_int = 65536
        better_lca = -1
        better_lcb = -1

        # coarse search
        for lca in np.arange(a_min, a_max, step):
            for lcb in np.arange(b_min, b_max, step):

                self.set_lc(lca, 'LCA')
                self.set_lc(lcb, 'LCB')

                # current_int = np.mean(snap_image(calib.mmc))
                current_int = snap_and_average(self.snap_manager)
                self.intensity_emitter.emit(current_int)

                if current_int < min_int:
                    better_lca = lca
                    better_lcb = lcb
                    min_int = current_int
                    logging.debug("update (%f, %f, %f)" % (min_int, better_lca, better_lcb))

        logging.debug("coarse search done")
        logging.debug("better lca = " + str(better_lca))
        logging.debug("better lcb = " + str(better_lcb))
        logging.debug("better int = " + str(min_int))

        best_lca = better_lca
        best_lcb = better_lcb

        return best_lca, best_lcb, min_int

    # ========== Optimization wrappers =============
    # ==============================================
    def opt_Iext(self):
        self.plot_sequence_emitter.emit('Coarse')
        logging.info('Calibrating State0 (Extinction)...')
        logging.debug('Calibrating State0 (Extinction)...')

        set_lc_state(self.mmc, self.group, 'State0')
        time.sleep(2)

        # Perform exhaustive search with step 0.1 over range:
        # 0.01 < LCA < 0.5
        # 0.25 < LCB < 0.75
        step = 0.1
        logging.debug(f"================================")
        logging.debug(f"Starting first grid search, step = {step}")
        logging.debug(f"================================")

        best_lca, best_lcb, i_ext_ = self.opt_lc_grid(0.01, 0.5, 0.25, 0.75, step)

        logging.debug("grid search done")
        logging.debug("lca = " + str(best_lca))
        logging.debug("lcb = " + str(best_lcb))
        logging.debug("intensity = " + str(i_ext_))

        self.set_lc(best_lca, 'LCA')
        self.set_lc(best_lcb, 'LCB')

        logging.debug(f"================================")
        logging.debug(f"Starting fine search")
        logging.debug(f"================================")

        # Perform brent optimization around results of 2nd grid search
        # threshold not very necessary here as intensity value will
        # vary between exposure/lamp intensities
        self.plot_sequence_emitter.emit('Fine')
        lca, lcb, I_ext = self.optimizer.optimize(state='ext', lca_bound=0.1, lcb_bound=0.1,
                                                  reference=self.I_Black, thresh=1, n_iter=5)

        # Set the Extinction state to values output from optimization
        self.define_lc_state('State0', lca, lcb)

        self.lca_ext = lca
        self.lcb_ext = lcb
        self.I_Ext = I_ext

        logging.debug("fine search done")
        logging.info(f'LCA State0 (Extinction) = {lca:.3f}')
        logging.debug(f'LCA State0 (Extinction) = {lca:.5f}')
        logging.info(f'LCB State0 (Extinction) = {lcb:.3f}')
        logging.debug(f'LCB State0 (Extinction) = {lcb:.5f}')
        logging.info(f'Intensity (Extinction) = {I_ext:.0f}')
        logging.debug(f'Intensity (Extinction) = {I_ext:.3f}')

        logging.debug("--------done--------")
        logging.info("--------done--------")


    def opt_I0(self):
        """
        no optimization performed for this.  Simply apply swing and read intensity
        This is the same as "Ielliptical".  Used for both schemes.
        :return: float
            mean of image
        """

        logging.info('Calibrating State1 (I0)...')
        logging.debug('Calibrating State1 (I0)...')

        self.define_lc_state('State1', self.lca_ext - self.swing, self.lcb_ext)

        ref = snap_and_average(self.snap_manager)

        self.lca_0 = self.lca_ext - self.swing
        self.lcb_0 = self.lcb_ext
        self.I_Elliptical = ref
        self.swing0 = np.sqrt((self.lcb_0 - self.lcb_ext) ** 2 + (self.lca_0 - self.lca_ext) ** 2)

        logging.info(f'LCA State1 (I0) = {self.lca_0:.3f}')
        logging.debug(f'LCA State1 (I0) = {self.lca_0:.5f}')
        logging.info(f'LCB State1 (I0) = {self.lcb_0:.3f}')
        logging.debug(f'LCB State1 (I0) = {self.lcb_0:.5f}')
        logging.info(f'Intensity (I0) = {ref:.0f}')
        logging.debug(f'Intensity (I0) = {ref:.3f}')
        logging.info("--------done--------")
        logging.debug("--------done--------")

    def opt_I45(self, lca_bound, lcb_bound):
        """
        optimized relative to Ielliptical (opt_I90)
        Parameters
        ----------
        lca_bound
        lcb_bound
        Returns
        -------
        lca, lcb value at optimized state
        intensity value at optimized state
        """
        self.inten = []
        logging.info('Calibrating State2 (I45)...')
        logging.debug('Calibrating State2 (I45)...')

        self.set_lc(self.lca_ext, 'LCA')
        self.set_lc(self.lcb_ext - self.swing, 'LCB')

        self.lca_45, self.lcb_45, intensity = self.optimizer.optimize('45', lca_bound, lcb_bound,
                                                                      reference=self.I_Elliptical, n_iter=5, thresh=.01)

        self.define_lc_state('State2', self.lca_45, self.lcb_45)

        self.swing45 = np.sqrt((self.lcb_45 - self.lcb_ext) ** 2 + (self.lca_45 - self.lca_ext) ** 2)

        logging.info(f'LCA State2 (I45) = {self.lca_45:.3f}')
        logging.debug(f'LCA State2 (I45) = {self.lca_45:.5f}')
        logging.info(f'LCB State2 (I45) = {self.lcb_45:.3f}')
        logging.debug(f'LCB State2 (I45) = {self.lcb_45:.5f}')
        logging.info(f'Intensity (I45) = {intensity:.0f}')
        logging.debug(f'Intensity (I45) = {intensity:.3f}')
        logging.info("--------done--------")
        logging.debug("--------done--------")

    def opt_I60(self, lca_bound, lcb_bound):
        """
        optimized relative to Ielliptical (opt_I0_4State)
        Parameters
        ----------
        lca_bound
        lcb_bound
        Returns
        -------
        lca, lcb value at optimized state
        intensity value at optimized state
        """
        self.inten = []

        logging.info('Calibrating State2 (I60)...')
        logging.debug('Calibrating State2 (I60)...')

        # Calculate Initial Swing for initial guess to optimize around
        # Based on ratio calculated from ellpiticity/orientation of LC simulation
        swing_ell = np.sqrt((self.lca_ext - self.lca_0) ** 2 + (self.lcb_ext - self.lcb_0) ** 2)
        lca_swing = np.sqrt(swing_ell ** 2 / (1 + self.ratio ** 2))
        lcb_swing = self.ratio * lca_swing

        # Optimization
        self.set_lc(self.lca_ext + lca_swing, 'LCA')
        self.set_lc(self.lcb_ext + lcb_swing, 'LCB')

        self.lca_60, self.lcb_60, intensity = self.optimizer.optimize('60', lca_bound, lcb_bound,
                                                                      reference=self.I_Elliptical,
                                                                      n_iter=5, thresh=.01)

        self.define_lc_state('State2', self.lca_60, self.lcb_60)

        self.swing60 = np.sqrt((self.lcb_60 - self.lcb_ext) ** 2 + (self.lca_60 - self.lca_ext) ** 2)

        # Print comparison of target swing, target ratio
        # Ratio determines the orientation of the elliptical state
        # should be close to target.  Swing will vary to optimize ellipticity
        logging.debug(f'ratio: swing_LCB / swing_LCA = {(self.lcb_ext - self.lcb_60) / (self.lca_ext - self.lca_60):.4f} \
              | target ratio: {-self.ratio}')
        logging.debug(f'total swing = {self.swing60:.4f} | target = {swing_ell}')

        logging.info("LCA State2 (I60) = " + str(self.lca_60))
        logging.debug("LCA State2 (I60) = " + str(self.lca_60))
        logging.info("LCB State2 (I60) = " + str(self.lcb_60))
        logging.debug("LCB State2 (I60) = " + str(self.lcb_60))
        logging.info(f'Intensity (I60) = {intensity}')
        logging.debug(f'Intensity (I60) = {intensity}')
        logging.info("--------done--------")
        logging.debug("--------done--------")

    def opt_I90(self, lca_bound, lcb_bound):
        """
        optimized relative to Ielliptical (opt_I90)
        Parameters
        ----------
        lca_bound
        lcb_bound
        Returns
        -------
        lca, lcb value at optimized state
        intensity value at optimized state
        """
        logging.info('Calibrating State3 (I90)...')
        logging.debug('Calibrating State3 (I90)...')

        self.inten = []

        self.set_lc(self.lca_ext + self.swing, 'LCA')
        self.set_lc(self.lcb_ext, 'LCB')

        self.lca_90, self.lcb_90, intensity = self.optimizer.optimize('90', lca_bound, lcb_bound,
                                                                      reference=self.I_Elliptical,
                                                                      n_iter=5, thresh=.01)

        self.define_lc_state('State3', self.lca_90, self.lcb_90)

        self.swing90 = np.sqrt((self.lcb_90 - self.lcb_ext) ** 2 + (self.lca_90 - self.lca_ext) ** 2)

        logging.info(f'LCA State3 (I90) = {self.lca_90:.3f}')
        logging.debug(f'LCA State3 (I90) = {self.lca_90:.5f}')
        logging.info(f'LCB State3 (I90) = {self.lcb_90:.3f}')
        logging.debug(f'LCB State3 (I90) = {self.lcb_90:.5f}')
        logging.info(f'Intensity (I90) = {intensity:.0f}')
        logging.debug(f'Intensity (I90) = {intensity:.3f}')
        logging.info("--------done--------")
        logging.debug("--------done--------")

    def opt_I120(self, lca_bound, lcb_bound):
        """
        optimized relative to Ielliptical (opt_I0_4State)
        Parameters
        ----------
        lca_bound
        lcb_bound
        Returns
        -------
        lca, lcb value at optimized state
        intensity value at optimized state
        """
        logging.info('Calibrating State3 (I120)...')
        logging.debug('Calibrating State3 (I120)...')

        # Calculate Initial Swing for initial guess to optimize around
        # Based on ratio calculated from ellpiticity/orientation of LC simulation
        swing_ell = np.sqrt((self.lca_ext - self.lca_0) ** 2 + (self.lcb_ext - self.lcb_0) ** 2)
        lca_swing = np.sqrt(swing_ell ** 2 / (1 + self.ratio ** 2))
        lcb_swing = self.ratio * lca_swing

        # Brent Optimization
        self.set_lc(self.lca_ext + lca_swing, 'LCA')
        self.set_lc(self.lcb_ext - lcb_swing, 'LCB')

        self.lca_120, self.lcb_120, intensity = self.optimizer.optimize('120', lca_bound, lcb_bound,
                                                                      reference=self.I_Elliptical,
                                                                      n_iter=5, thresh=.01)

        self.define_lc_state('State3', self.lca_120, self.lcb_120)

        self.swing120 = np.sqrt((self.lcb_120 - self.lcb_ext) ** 2 + (self.lca_120 - self.lca_ext) ** 2)

        # Print comparison of target swing, target ratio
        # Ratio determines the orientation of the elliptical state
        # should be close to target.  Swing will vary to optimize ellipticity
        logging.debug(f'ratio: swing_LCB / swing_LCA = {(self.lcb_ext - self.lcb_120) / (self.lca_ext - self.lca_120):.4f}\
             | target ratio: {self.ratio}')
        logging.debug(f'total swing = {self.swing120:.4f} | target = {swing_ell}')
        logging.info("LCA State3 (I120) = " + str(self.lca_120))
        logging.debug("LCA State3 (I120) = " + str(self.lca_120))
        logging.info("LCB State3 (I120) = " + str(self.lcb_120))
        logging.debug("LCB State3 (I120) = " + str(self.lcb_120))
        logging.info(f'Intensity (I120) = {intensity}')
        logging.debug(f'Intensity (I120) = {intensity}')
        logging.info("--------done--------")
        logging.debug("--------done--------")

    def opt_I135(self, lca_bound, lcb_bound):
        """
        optimized relative to Ielliptical (opt_I0)
        Parameters
        ----------
        lca_bound
        lcb_bound
        Returns
        -------
        lca, lcb value at optimized state
        intensity value at optimized state
        """

        logging.info('Calibrating State3 (I135)...')
        logging.debug('Calibrating State3 (I135)...')
        self.inten = []

        self.set_lc(self.lca_ext, 'LCA')
        self.set_lc(self.lcb_ext + self.swing, 'LCB')

        self.lca_135, self.lcb_135, intensity = self.optimizer.optimize('135', lca_bound, lcb_bound,
                                                                      reference=self.I_Elliptical,
                                                                      n_iter=5, thresh=.01)

        self.define_lc_state('State4', self.lca_135, self.lcb_135)

        self.swing135 = np.sqrt((self.lcb_135 - self.lcb_ext) ** 2 + (self.lca_135 - self.lca_ext) ** 2)

        logging.info(f'LCA State4 (I135) = {self.lca_135:.3f}')
        logging.debug(f'LCA State4 (I135) = {self.lca_135:.5f}')
        logging.info(f'LCB State4 (I135) = {self.lcb_135:.3f}')
        logging.debug(f'LCB State4 (I135) = {self.lcb_135:.5f}')
        logging.info(f'Intensity (I135) = {intensity:.0f}')
        logging.debug(f'Intensity (I135) = {intensity:.3f}')
        logging.info("--------done--------")
        logging.debug("--------done--------")

    def calc_blacklevel(self):

        auto_shutter = self.mmc.getAutoShutter()
        shutter = self.mmc.getShutterOpen()

        self.mmc.setAutoShutter(False)
        self.mmc.setShutterOpen(False)

        n_avg = 20
        avgs = []
        for i in range(n_avg):
            mean = snap_and_average(self.snap_manager)
            self.intensity_emitter.emit(mean)
            avgs.append(mean)

        blacklevel = np.mean(avgs)

        self.mmc.setAutoShutter(auto_shutter)

        if not auto_shutter:
            self.mmc.setShutterOpen(shutter)

        self.I_Black = blacklevel

        return blacklevel

    def get_full_roi(self):
        # Get Image Parameters
        self.mmc.snapImage()
        self.mmc.getImage()
        self.height, self.width = self.mmc.getImageHeight(), self.mmc.getImageWidth()
        self.ROI = (0, 0, self.width, self.height)

    def check_and_get_roi(self):

        windows = self.mm.displays().getAllImageWindows()
        size = windows.size()

        boxes = []
        for i in range(size):
            win = windows.get(i).toFront()
            time.sleep(0.05)
            roi = self.mm.displays().getActiveDataViewer().getImagePlus().getRoi()
            if roi != None:
                boxes.append(roi)

        if len(boxes) == 0:
            raise ValueError('No ROI Bounding Box Found, Please Draw Bounding Box on the Preview (live) Window')

        if len(boxes) > 1:
            raise ValueError('More than one Bounding Box Found, Please Remove any box not on the preview (live) window')

        if len(boxes) == 1:
            rect = boxes[0].getBounds()
            return rect

    def display_and_check_ROI(self, rect):

        img = snap_image(self.mmc)

        print('Will Calibrate Using this ROI:')
        fig, ax = plt.subplots()

        ax.imshow(np.reshape(img, (self.height, self.width)), 'gray')
        box = patches.Rectangle((rect.x, rect.y), rect.width, rect.height, linewidth=2, edgecolor='r', facecolor='none')
        ax.add_patch(box)
        plt.show()

        cont = input('Would You Like to Calibrate Using this ROI? (Yes/No): \t')

        if cont in ['Yes', 'Y', 'yes', 'ye', 'y', '']:
            return True

        if cont in ['No', 'N', 'no', 'n']:
            return False

        else:
            raise ValueError('Did not understand your answer, please check spelling')

    def run_5state_calibration(self, param):
        """
        Param is a list or tuple of:
            (swing, wavelength, lc_bounds, black level)
        """
        self.swing = param[0]
        self.wavelength = param[1]
        self.meta_file = param[2]
        use_full_FOV = param[3]

        # Get Image Parameters
        self.mmc.snapImage()
        self.mmc.getImage()
        self.height, self.width = self.mmc.getImageHeight(), self.mmc.getImageWidth()
        self.ROI = (0, 0, self.width, self.height)

        # Check if change of ROI is needed
        if use_full_FOV is False:
            rect = self.check_and_get_roi()
            cont = self.display_and_check_ROI(rect)

            if not cont:
                print('\n---------Stopping Calibration---------\n')
                return
            else:
                self.mmc.setROI(rect.x, rect.y, rect.width, rect.height)
                self.ROI = (rect.x, rect.y, rect.width, rect.height)

        # Calculate Blacklevel
        logging.debug('Calculating Blacklevel ...')
        self.I_Black = self.calc_blacklevel()
        logging.debug(f'Blacklevel: {self.I_Black}\n')

        # Set LC Wavelength:
        if self.mode == 'retardance':
            self.mmc.setProperty('MeadowlarkLcOpenSource', 'Wavelength', self.wavelength)

        self.opt_Iext()
        self.opt_I0()
        self.opt_I45(0.05, 0.05)
        self.opt_I90(0.05, 0.05)
        self.opt_I135(0.05, 0.05)

        # Calculate Extinction
        self.extinction_ratio = self.calculate_extinction()

        # Write Metadata
        self.write_metadata()

        # Return ROI to full FOV
        if use_full_FOV is False:
            self.mmc.clearROI()

        logging.info("\n=======Finished Calibration=======\n")
        logging.info(f"EXTINCTION = {self.extinction_ratio}")
        logging.debug("\n=======Finished Calibration=======\n")
        logging.debug(f"EXTINCTION = {self.extinction_ratio}")

    def run_4state_calibration(self, param):
        """
        Param is a list or tuple of:
            (swing, wavelength, lc_bounds, black level, <mode>)
            where <mode> is one of 'full','coarse','fine'
        """
        self.swing = param[0]
        self.wavelength = param[1]
        self.meta_file = param[2]
        use_full_FOV = param[3]

        # Get Image Parameters
        self.mmc.snapImage()
        self.mmc.getImage()
        self.height, self.width = self.mmc.getImageHeight(), self.mmc.getImageWidth()
        self.ROI = (0, 0, self.width, self.height)

        # Check if change of ROI is needed
        if use_full_FOV is False:
            rect = self.check_and_get_roi()
            cont = self.display_and_check_ROI(rect)

            if not cont:
                print('\n---------Stopping Calibration---------\n')
                return
            else:
                self.mmc.setROI(rect.x, rect.y, rect.width, rect.height)
                self.ROI = (rect.x, rect.y, rect.width, rect.height)

        # Calculate Blacklevel
        print('Calculating Blacklevel ...')
        self.I_Black = self.calc_blacklevel()
        print(f'Blacklevel: {self.I_Black}\n')

        # Set LC Wavelength:
        if self.mode == 'retardance':
            self.mmc.setProperty('MeadowlarkLcOpenSource', 'Wavelength', self.wavelength)

        self.opt_Iext()
        self.opt_I0()
        self.opt_I60(0.05, 0.05)
        self.opt_I120(0.05, 0.05)

        # Calculate Extinction
        self.extinction_ratio = self.calculate_extinction()

        # Write Metadata
        self.write_metadata()

        # Return ROI to full FOV
        if use_full_FOV is False:
            self.mmc.clearROI()

        print("\n=======Finished Calibration=======\n")
        print(f"EXTINCTION = {self.extinction_ratio}")

    def run_calibration(self, scheme, options):

        if scheme == '5-State':
            self.run_5state_calibration(options)

        elif scheme == '4-State Extinction':
            self.run_4state_calibration(options)

        else:
            raise ValueError('Please define the calibration scheme')

    def calculate_extinction(self, swing, black_level, intensity_extinction, intensity_elliptical):
        return np.round((1 / np.sin(np.pi * swing) ** 2) * \
               (intensity_elliptical - black_level) / (intensity_extinction - black_level), 2)

    def calc_inst_matrix(self):

        if self.calib_scheme == '4-State':
            chi = self.swing
            inst_mat = np.array([[1, 0, 0, -1],
                                 [1, np.sin(2 * np.pi * chi), 0, -np.cos(2 * np.pi * chi)],
                                 [1, -0.5 * np.sin(2 * np.pi * chi),
                                  np.sqrt(3) * np.cos(np.pi * chi) * np.sin(np.pi * chi), -np.cos(2 * np.pi * chi)],
                                 [1, -0.5 * np.sin(2 * np.pi * chi), -np.sqrt(3) / 2 * np.sin(2 * np.pi * chi),
                                  -np.cos(2 * np.pi * chi)]])

            return inst_mat

        if self.calib_scheme == '5-State':
            chi = self.swing * 2 * np.pi

            inst_mat = np.array([[1, 0, 0, -1],
                                 [1, np.sin(chi), 0, -np.cos(chi)],
                                 [1, 0, np.sin(chi), -np.cos(chi)],
                                 [1, -np.sin(chi), 0, -np.cos(chi)],
                                 [1, 0, -np.sin(chi), -np.cos(chi)]])

            return inst_mat

    def write_metadata(self, notes=None, microscope_params=None):

        inst_mat = self.calc_inst_matrix()
        inst_mat = inst_mat.tolist()

        if self.calib_scheme == '4-State':
            data = {'Summary':
                    {'Timestamp': str(datetime.now()),
                     'Acquired Using': '4-State',
                     'Swing (fraction)': self.swing,
                     'Wavelength (nm)': self.wavelength,
                     'BlackLevel': np.round(self.I_Black, 2),
                     'Extinction Ratio': self.extinction_ratio,
                     'ChNames': ["State0", "State1", "State2", "State3"],
                     '[LCA_Ext, LCB_Ext]': [self.lca_ext, self.lcb_ext],
                     '[LCA_0, LCB_0]': [self.lca_0, self.lcb_0],
                     '[LCA_60, LCB_60]': [self.lca_60, self.lcb_60],
                     '[LCA_120, LCB_120]': [self.lca_120, self.lcb_120],
                     'Swing0': self.swing0,
                     'Swing60': self.swing60,
                     'Swing120': self.swing120,
                     'ROI Used (x, y, width, height)': self.ROI,
                     'Instrument_Matrix': inst_mat},
                    'Notes': notes,
                    'Microscope Parameters': microscope_params
                    }

        elif self.calib_scheme == '5-State':
            data = {'Summary':
                    {'Timestamp': str(datetime.now()),
                     'Acquired Using': '5-State',
                     'Swing (fraction)': self.swing,
                     'Wavelength (nm)': self.wavelength,
                     'BlackLevel': np.round(self.I_Black, 2),
                     'Extinction Ratio': self.extinction_ratio,
                     'ChNames': ["State0", "State1", "State2", "State3", "State4"],
                     '[LCA_Ext, LCB_Ext]': [self.lca_ext, self.lcb_ext],
                     '[LCA_0, LCB_0]': [self.lca_0, self.lcb_0],
                     '[LCA_45, LCB_45]': [self.lca_45, self.lcb_45],
                     '[LCA_90, LCB_90]': [self.lca_90, self.lcb_90],
                     '[LCA_135, LCB_135]': [self.lca_135, self.lcb_135],
                     'Swing0': self.swing0,
                     'Swing45': self.swing45,
                     'Swing90': self.swing90,
                     'Swing135': self.swing135,
                     'ROI Used (x, y, width, height)': self.ROI,
                     'Instrument_Matrix': inst_mat},
                    'Notes': notes,
                    'Microscope Parameters': microscope_params
                    }

        if not self.meta_file.endswith('.txt'):
            self.meta_file += '.txt'

        with open(self.meta_file, 'w') as metafile:
            json.dump(data, metafile, indent=1)

    def _add_colorbar(self, mappable):
        last_axes = plt.gca()
        ax = mappable.axes
        fig = ax.figure
        divider = make_axes_locatable(ax)
        cax = divider.append_axes("right", size="5%", pad=0.05)
        cbar = fig.colorbar(mappable, cax=cax)
        plt.sca(last_axes)
        return cbar

    def _capture_state(self, state, n_avg):
        set_lc_state(self.mmc, self.group, state)

        imgs = []
        for i in range(n_avg):
            imgs.append(snap_and_get_image(self.snap_manager))

        return np.mean(imgs, axis=0)

    def _plot_bg_images(self, imgs):

        img_names = ['Extinction', '0', '60', '120'] if len(imgs) == 4 else ['Extinction', '0', '45', '90', 135]
        fig, ax = plt.subplots(2, 2, figsize=(20, 20)) if len(imgs) == 4 else plt.subplots(3, 2, figsize=(20, 20))

        img_idx = 0
        for ax1 in range(len(ax[:, 0])):
            for ax2 in range(len(ax[0, :])):
                if img_idx < len(imgs):
                    im = ax[ax1, ax2].imshow(imgs[img_idx], 'gray')
                    ax[ax1, ax2].set_title(img_names[img_idx])
                    self._add_colorbar(im)
                else:
                    try:
                        fig.delaxes(ax[2, 1])
                    except:
                        break
        plt.show()


    def capture_bg(self, n_avg, directory):
        """"
        This function will capture an image at every state
        and save to specified directory
        This may throw errors depending on the micromanager config file--
        modify 'State_' to match to the corresponding channel preset in config
        :param: n_states (int)
            Number of states used for calibration
        :param: directory (string)
            Directory to save images
        """

        if not os.path.exists(directory):
            os.makedirs(directory)

        logging.info('Capturing Background')
        logging.debug('Capturing Bacckground State0')

        state0 = self._capture_state('State0', n_avg)
        logging.debug('Saving Bacckground State0')
        tiff.imsave(os.path.join(directory, 'State0.tif'), state0)

        logging.debug('Capturing Bacckground State1')
        state1 = self._capture_state('State1', n_avg)
        logging.debug('Saving Bacckground State1')
        tiff.imsave(os.path.join(directory, 'State1.tif'), state1)

        logging.debug('Capturing Bacckground State2')
        state2 = self._capture_state('State2', n_avg)
        logging.debug('Saving Bacckground State2')
        tiff.imsave(os.path.join(directory, 'State2.tif'), state2)

        logging.debug('Capturing Bacckground State3')
        state3 = self._capture_state('State3', n_avg)
        logging.debug('Saving Bacckground State3')
        tiff.imsave(os.path.join(directory, 'State3.tif'), state3)

        imgs = [state0, state1, state2, state3]

        if self.calib_scheme == '5-State':
            logging.debug('Capturing Bacckground State4')
            state4 = self._capture_state('State4', n_avg)
            logging.debug('Saving Bacckground State4')
            tiff.imsave(os.path.join(directory, 'State4.tif'), state4)
            imgs.append(state4)

        # self._plot_bg_images(np.asarray(imgs))

        return np.asarray(imgs)


class CalibrationData:
    """
    Interpolates LC calibration data between retardance (in waves), voltage (in mV), and wavelength (in nm)
    """

    def __init__(self, path, wavelength=532, interp_method='linear'):
        """

        Parameters
        ----------
        path : str
            path to .csv calibration data file
        wavelength : int
            usage wavelength, in nanometers
        interp_method : str
            interpolation method, either "linear" or "schnoor_fit"
        """

        header, raw_data = self.read_data(path)
        calib_wavelengths = np.array([i[:3] for i in header[1::3]]).astype('double')

        self.wavelength = None
        self.set_wavelength(wavelength)

        if interp_method == 'linear':
            self.interp_method = interp_method
            self.interpolate_data(raw_data, calib_wavelengths)
        elif interp_method == 'schnoor_fit':
            self.interp_method = interp_method
            self.fit_params = self.fit_data(raw_data, calib_wavelengths)
        else:
            raise ValueError('Unknown interpolation method.')

    @staticmethod
    def read_data(path):
        """
        Read raw calibration data

        The first row of the CSV file is a header row, structured as [Voltage (mV), XXX-A, XXX-B,
         Voltage (nm), XXX-A, XXX-B, ...] where XXX is the calibration wavelength in nanometers. For example 532-A would
         contain measurements of the retardance of LCA as a function of applied voltage at 532 nm. Retardance is
         recorded in nanometers and voltage is recorded in millivolts. Measurements are repeated for a number
         of wavelengths in subsequent columns.

        Parameters
        ----------
        path : str
            path to .csv calibration data file

        Returns
        -------
        header : list
            Calibration data file header line. Contains information on calibration wavelength
        raw_data : ndarray
            Calibration data. Voltage is in millivolts and retardance is in nanometers

        """
        with open(path, 'r') as f:
            header = f.readline().strip().split(',')

        raw_data = np.loadtxt(path, delimiter=',', skiprows=1)
        return header, raw_data

    @staticmethod
    def schnoor_fit(V, a, b1, b2, c, d, e, wavelength):
        """

        Parameters
        ----------
        V : float
            Voltage in volts
        a, b1, b2, c, d, e : float
            Fit parameters
        wavelength : float
            Wavelength in nanometers

        Returns
        -------
        retardance : float
            Retardance in nanometers

        """
        retardance = a + (b1 + b2 / wavelength ** 2) / (1 + (V / c) ** d) ** e

        return retardance

    @staticmethod
    def schnoor_fit_inv(retardance, a, b1, b2, c, d, e, wavelength):
        """

        Parameters
        ----------
        retardance : float
            Retardance in nanometers
        a, b1, b2, c, d, e : float
            Fit parameters
        wavelength : float
            Wavelength in nanometers

        Returns
        -------
        voltage : float
            Voltage in volts

        """

        voltage = c * (((b1 + b2 / wavelength ** 2) / (retardance - a)) ** (1 / e) - 1) ** (1 / d)

        return voltage

    @staticmethod
    def _fun(x, wavelengths, xdata, ydata):
        fval = CalibrationData.schnoor_fit(xdata, *x, wavelengths)
        res = ydata - fval
        return res.flatten()

    def set_wavelength(self, wavelength):
        self.wavelength = wavelength

        # Interpolation of curves beyond this range produce strange results.
        if self.wavelength < 450:
            self.wavelength = 450
        if self.wavelength > 720:
            self.wavelength = 720

    def fit_data(self, raw_data, calib_wavelengths):
        # TODO: add checks that the fit has worked properly
        # TODO: check that the fit works when only a single wavelength is provided
        # TODO: implement boundaries on wavelength extrapolation based on wavelengths used in calibration data

        xdata = raw_data[:, 0::3] / 1000    # convert to volts
        ydata = raw_data[:, 1::3]           # in nanometers

        x0 = [10, 1000, 1e7, 1, 10, 0.1]
        p = least_squares(self._fun, x0, method='trf', args=(calib_wavelengths, xdata, ydata),
                          bounds=((-np.inf, 0, 0, 0, 0, 0), (np.inf,)*6),
                          x_scale=[10, 1000, 1e7, 1, 10, 0.1])

        return p.x

    def interpolate_data(self, raw_data, calib_wavelengths):
        # 0V to 20V step size 1 mV
        self.x_range = np.arange(0, np.max(raw_data[:, ::3]), 1)

        # interpolate curves - only LCA data is used
        self.spline490 = interp1d(raw_data[:, 0], raw_data[:, 1])
        self.spline546 = interp1d(raw_data[:, 3], raw_data[:, 4])
        self.spline630 = interp1d(raw_data[:, 5], raw_data[:, 7])

        if self.wavelength < 490:
            new_a1_y = np.interp(self.x_range, self.x_range, self.spline490(self.x_range))
            new_a2_y = np.interp(self.x_range, self.x_range, self.spline546(self.x_range))

            wavelength_new = 490 + (490 - self.wavelength)
            fact1 = np.abs(490 - wavelength_new) / (546 - 490)
            fact2 = np.abs(546 - wavelength_new) / (546 - 490)

            temp_curve = np.asarray([[i, 2 * new_a1_y[i] - (fact1 * new_a1_y[i] + fact2 * new_a2_y[i])]
                          for i in range(len(new_a1_y))])
            self.voltage_to_retardance = interp1d(temp_curve[:, 0], temp_curve[:, 1])
            self.curve = self.voltage_to_retardance(self.x_range)

        elif self.wavelength > 630:

            new_a1_y = np.interp(self.x_range, self.x_range, self.spline546(self.x_range))
            new_a2_y = np.interp(self.x_range, self.x_range, self.spline630(self.x_range))

            wavelength_new = 630 + (630 - self.wavelength)
            fact1 = np.abs(630 - wavelength_new) / (630 - 546)
            fact2 = np.abs(546 - wavelength_new) / (630 - 546)

            temp_curve = np.asarray([[i, 2 * new_a1_y[i] - (fact1 * new_a1_y[i] + fact2 * new_a2_y[i])]
                                     for i in range(len(new_a1_y))])
            self.voltage_to_retardance = interp1d(temp_curve[:, 0], temp_curve[:, 1])
            self.curve = self.voltage_to_retardance(self.x_range)


        elif 490 < self.wavelength < 546:

            new_a1_y = np.interp(self.x_range, self.x_range, self.spline490(self.x_range))
            new_a2_y = np.interp(self.x_range, self.x_range, self.spline546(self.x_range))

            fact1 = np.abs(490 - self.wavelength) / (546 - 490)
            fact2 = np.abs(546 - self.wavelength) / (546 - 490)

            temp_curve = np.asarray([[i, fact1 * new_a1_y[i] + fact2 * new_a2_y[i]] for i in range(len(new_a1_y))])
            self.voltage_to_retardance = interp1d(temp_curve[:, 0], temp_curve[:, 1])
            self.curve = self.voltage_to_retardance(self.x_range)

        elif 546 < self.wavelength < 630:

            new_a1_y = np.interp(self.x_range, self.x_range, self.spline546(self.x_range))
            new_a2_y = np.interp(self.x_range, self.x_range, self.spline630(self.x_range))

            fact1 = np.abs(546 - self.wavelength) / (630 - 546)
            fact2 = np.abs(630 - self.wavelength) / (630 - 546)

            temp_curve = np.asarray([[i, fact1 * new_a1_y[i] + fact2 * new_a2_y[i]] for i in range(len(new_a1_y))])
            self.voltage_to_retardance = interp1d(temp_curve[:, 0], temp_curve[:, 1])
            self.curve = self.voltage_to_retardance(self.x_range)

        elif self.wavelength == 490:
            self.curve = self.spline490(self.x_range)
            self.voltage_to_retardance = self.spline490

        elif self.wavelength == 546:
            self.curve = self.spline546(self.x_range)
            self.voltage_to_retardance = self.spline546

        elif self.wavelength == 630:
            self.curve = self.spline630(self.x_range)
            self.voltage_to_retardance = self.spline630

        else:
            raise ValueError(f'Wavelength {self.wavelength} not understood')

    def get_voltage(self, retardance):
        """

        Parameters
        ----------
        retardance : float, list, or ndarray
            retardance in waves

        Returns
        -------
        voltage
            voltage in volts

        """

        retardance = np.asarray(retardance, dtype='double')
        voltage = None
        ret_nanometers = retardance*self.wavelength

        if self.interp_method == 'linear':
            if ret_nanometers.ndim > 0:
                ret_nanometers = ret_nanometers[:,np.newaxis]
                voltage = np.abs(self.curve - ret_nanometers).argmin(axis=1) / 1000
            else:
                voltage = np.abs(self.curve - ret_nanometers).argmin() / 1000
        elif self.interp_method == 'schnoor_fit':
            voltage = self.schnoor_fit_inv(ret_nanometers, *self.fit_params, self.wavelength)

        return voltage

    def get_retardance(self, volts):
        """

        Parameters
        ----------
        volts : float, list, or ndarray
            voltage in volts

        Returns
        -------
        retardance
            retardance in waves

        """

        volts = np.asarray(volts, dtype='double')
        ret_nanometers = None
        if self.interp_method == 'linear':
            ret_nanometers = self.voltage_to_retardance(volts*1000)
        elif self.interp_method == 'schnoor_fit':
            ret_nanometers = self.schnoor_fit(volts, *self.fit_params, self.wavelength)
        retardance = ret_nanometers / self.wavelength

        return retardance<|MERGE_RESOLUTION|>--- conflicted
+++ resolved
@@ -125,14 +125,9 @@
         if self.mode == 'retardance':
             set_lc_waves(self.mmc, val, self.PROPERTIES[device_property])
         else:
-<<<<<<< HEAD
-            volt = self.curves.get_voltage(val)/4000
-            set_lc_volts(self.mmc, volt, self.PROPERTIES[f'{device_property}-DAC'])
-=======
             volts = self.curves.get_voltage(val)
             dac_volts = volts / self.LC_DAC_conversion
-            set_lc_volts(self.mmc, dac_volts, self.PROPERTIES[f'{device_property}-volt'])
->>>>>>> 4796ea9f
+            set_lc_volts(self.mmc, dac_volts, self.PROPERTIES[f'{device_property}-DAC'])
 
     def get_lc(self, device_property):
         """
@@ -149,12 +144,8 @@
         if self.mode == 'retardance':
             return get_lc_waves(self.mmc, self.PROPERTIES[device_property])
         else:
-<<<<<<< HEAD
-            volts = get_lc_volts(self.mmc, self.PROPERTIES[f'{device_property}-DAC'])*4000
-=======
-            dac_volts = get_lc_volts(self.mmc, self.PROPERTIES[f'{device_property}-volt'])
+            dac_volts = get_lc_volts(self.mmc, self.PROPERTIES[f'{device_property}-DAC'])
             volts = dac_volts * self.LC_DAC_conversion
->>>>>>> 4796ea9f
             return self.curves.get_retardance(volts)
 
     def define_lc_state(self, state, lca, lcb):
