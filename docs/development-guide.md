--- conflicted
+++ resolved
@@ -94,12 +94,7 @@
 
 Open `/recOrder/recOrder/plugin/gui.ui` in `QT Creator` and make your changes. 
 
-<<<<<<< HEAD
 Next, convert the `.ui` to a `.py` file with 
-=======
-Finally, convert the `.ui` to a `.py` file with:
-
->>>>>>> fe847f13
 ```sh
 pyuic5 -x gui.ui -o gui.py
 ```
