# waveorder

[![Python package index](https://img.shields.io/pypi/v/waveorder.svg)](https://pypi.org/project/waveorder)
[![PyPI monthly downloads](https://img.shields.io/pypi/dm/waveorder.svg)](https://pypistats.org/packages/waveorder)
[![Total downloads](https://pepy.tech/badge/waveorder)](https://pepy.tech/project/waveorder)
[![GitHub contributors](https://img.shields.io/github/contributors-anon/mehta-lab/waveorder)](https://github.com/mehta-lab/waveorder/graphs/contributors)
![GitHub Repo stars](https://img.shields.io/github/stars/mehta-lab/waveorder)
![GitHub forks](https://img.shields.io/github/forks/mehta-lab/waveorder)
![PyPI - Python Version](https://img.shields.io/pypi/pyversions/waveorder)


This computational imaging library enables wave-optical simulation and reconstruction of optical properties that report microscopic architectural order.

## Computational label-agnostic imaging

https://github.com/user-attachments/assets/4f9969e5-94ce-4e08-9f30-68314a905db6

`waveorder` enables simulations and reconstructions of label-agnostic microscopy data as described in the following [preprint](https://arxiv.org/abs/2412.09775)
<details>	
<summary> Chandler et al. 2024 </summary>
<pre><code>
@article{chandler_2024,
    author = {Chandler, Talon and Hirata-Miyasaki, Eduardo and Ivanov, Ivan E. and Liu, Ziwen and Sundarraman, Deepika and Ryan, Allyson Quinn and Jacobo, Adrian and Balla, Keir and Mehta, Shalin B.},
	title = {waveOrder: generalist framework for label-agnostic computational microscopy},
	journal = {arXiv},
	year = {2024},
	month = dec,
	eprint = {2412.09775},
	doi = {10.48550/arXiv.2412.09775}
}
</code></pre>
</details>

Specifically, `waveorder` enables simulation and reconstruction of 2D or 3D:

1. __phase, projected retardance, and in-plane orientation__ from a polarization-diverse volumetric brightfield acquisition ([QLIPP](https://elifesciences.org/articles/55502)),

2. __phase__ from a volumetric brightfield acquisition ([2D phase](https://www.osapublishing.org/ao/abstract.cfm?uri=ao-54-28-8566)/[3D phase](https://www.osapublishing.org/ao/abstract.cfm?uri=ao-57-1-a205)),

3. __phase__ from an illumination-diverse volumetric acquisition ([2D](https://www.osapublishing.org/oe/fulltext.cfm?uri=oe-23-9-11394&id=315599)/[3D](https://www.osapublishing.org/boe/fulltext.cfm?uri=boe-7-10-3940&id=349951) differential phase contrast),

4. __fluorescence density__ from a widefield volumetric fluorescence acquisition (fluorescence deconvolution).  

<<<<<<< HEAD
The [examples](https://github.com/mehta-lab/waveorder/tree/main/examples) demonstrate simulations and reconstruction for 2D QLIPP, 3D PODT, 3D fluorescence deconvolution, and 2D/3D PTI methods.

If you are interested in deploying QLIPP, phase from brightfield, or fluorescence deconvolution for label-agnostic imaging at scale, checkout our [napari plugin](https://www.napari-hub.org/plugins/recOrder-napari),  [`recOrder-napari`](https://github.com/mehta-lab/recOrder).
=======
>>>>>>> da372fdf

## Permittivity tensor imaging 

Additionally, `waveorder` enabled the development of a new label-free imaging method, __permittivity tensor imaging (PTI)__, that measures density and  3D orientation of biomolecules with diffraction-limited resolution. These measurements are reconstructed from polarization-resolved images acquired with a sequence of oblique illuminations.

The acquisition, calibration, background correction, reconstruction, and applications of PTI are described in the following [paper](https://doi.org/10.1101/2020.12.15.422951) published in Nature Methods:

<details>
<summary> Yeh et al. 2024 </summary>
<pre><code>
@article{yeh_2024,
	author = {Yeh, Li-Hao and Ivanov, Ivan E. and Chandler, Talon and Byrum, Janie R. and Chhun, Bryant B. and Guo, Syuan-Ming and Foltz, Cameron and Hashemi, Ezzat and Perez-Bermejo, Juan A. and Wang, Huijun and Yu, Yanhao and Kazansky, Peter G. and Conklin, Bruce R. and Han, May H. and Mehta, Shalin B.},
	title = {Permittivity tensor imaging: modular label-free imaging of 3D dry mass and 3D orientation at high resolution},
	journal = {Nature Methods},
	volume = {21},
	number = {7},
	pages = {1257--1274},
	year = {2024},
	month = jul,
	issn = {1548-7105},
	publisher = {Nature Publishing Group},
	doi = {10.1038/s41592-024-02291-w}
}
</code></pre>
</details>

PTI provides volumetric reconstructions of mean permittivity ($\propto$ material density), differential permittivity ($\propto$ material anisotropy), 3D orientation, and optic sign. The following figure summarizes PTI acquisition and reconstruction with a small optical section of the mouse brain tissue:

![Data_flow](https://github.com/mehta-lab/waveorder/blob/main/readme.png?raw=true)

## Examples
The [examples](https://github.com/mehta-lab/waveorder/tree/main/examples) illustrate simulations and reconstruction for 2D QLIPP, 3D phase from brightfield, and 2D/3D PTI methods.

If you are interested in deploying QLIPP or phase from brightbrield, or fluorescence deconvolution for label-agnostic imaging at scale, checkout our [napari plugin](https://www.napari-hub.org/plugins/recOrder-napari),  [`recOrder-napari`](https://github.com/mehta-lab/recOrder).

## Citation

Please cite this repository, along with the relevant preprint or paper, if you use or adapt this code. The citation information can be found by clicking "Cite this repository" button in the About section in the right sidebar.

## Installation

Create a virtual environment:

```sh
conda create -y -n waveorder python=3.10
conda activate waveorder
```

Install `waveorder` from PyPI:

```sh
pip install waveorder
```

Use `waveorder` in your scripts:

```sh
python
>>> import waveorder
```

(Optional) Install example dependencies, clone the repository, and run an example script:
```sh
pip install waveorder[examples]
git clone https://github.com/mehta-lab/waveorder.git
python waveorder/examples/models/phase_thick_3d.py
```

(M1 users) `pytorch` has [incomplete GPU support](https://github.com/pytorch/pytorch/issues/77764),
so please use `export PYTORCH_ENABLE_MPS_FALLBACK=1`
to allow some operators to fallback to CPU
if you plan to use GPU acceleration for polarization reconstruction. <|MERGE_RESOLUTION|>--- conflicted
+++ resolved
@@ -41,12 +41,9 @@
 
 4. __fluorescence density__ from a widefield volumetric fluorescence acquisition (fluorescence deconvolution).  
 
-<<<<<<< HEAD
 The [examples](https://github.com/mehta-lab/waveorder/tree/main/examples) demonstrate simulations and reconstruction for 2D QLIPP, 3D PODT, 3D fluorescence deconvolution, and 2D/3D PTI methods.
 
 If you are interested in deploying QLIPP, phase from brightfield, or fluorescence deconvolution for label-agnostic imaging at scale, checkout our [napari plugin](https://www.napari-hub.org/plugins/recOrder-napari),  [`recOrder-napari`](https://github.com/mehta-lab/recOrder).
-=======
->>>>>>> da372fdf
 
 ## Permittivity tensor imaging 
 
