# waveorder
<<<<<<< HEAD
This package enables wave optical simulations and deconvolution of optical properties that report microscopic architectural order.

This vectorial wave simulator/reconstructor enabled the development of a new label-free imaging method, __permittivity tensor imaging (PTI)__, that measures 3D distribution of material density and material orientation ( 3D orientation of the symmetry axis, degree of anisotropy, and optic sign) of specimens from polarization-resolved images acquired with multiple oblique illuminations.
=======
![PyPI - Python Version](https://img.shields.io/pypi/pyversions/waveorder)
[![Downloads](https://pepy.tech/badge/waveorder)](https://pepy.tech/project/waveorder)
[![Python package index](https://img.shields.io/pypi/v/waveorder.svg)](https://pypi.org/project/waveorder)
[![Development Status](https://img.shields.io/pypi/status/napari.svg)](https://en.wikipedia.org/wiki/Software_release_life_cycle#Alpha)

This package enables wave-optical simulation and reconstruction of optical properties that report microscopic architectural order. 

`waveorder` supported the development of a new label-free imaging method, __uniaxial permittivity tensor imaging (uPTI)__, that reconstructs density (phase) and 3D anisotropy (principal retardance, 3D orientation of the optic axis, and optic sign) of specimens from polarization-resolved images acquired under a sequence of oblique illuminations.
>>>>>>> 9e9d4694

The acquisition, calibration, background correction, reconstruction, and applications of PTI are described in the following [preprint](https://doi.org/10.1101/2020.12.15.422951):

```bibtex
 L.-H. Yeh, I. E. Ivanov, B. B. Chhun, S.-M. Guo, E. Hashemi, J. R. Byrum, J. A. Pérez-Bermejo, H. Wang, Y. Yu, P. G. Kazansky, B. R. Conklin, M. H. Han, and S. B. Mehta, "uPTI: uniaxial permittivity tensor imaging of intrinsic density and anisotropy," bioRxiv 2020.12.15.422951 (2020).
 ```

<<<<<<< HEAD
Please cite this repository, along with the relevant preprint or paper, if you use or adapt this code.

PTI enables reconstruction of the material's permittivity, 3D orientation, and optic sign from a polarization-diverse and illumination-diverse acquisition. Following figure summarizes how the acquisition and reconstructions with `waveorder` work using a small field of view in a mouse brain tissue section: 

![Data_flow](Fig_Readme.png)

When the acquisition is polarization-diverse, illumination-diverse, and depth-diverse, `waveorder` can reconstruct the above measurements across volume. 

In addition to PTI, `waveorder` also enables simulations and reconstructions of subsets of label-free measurements with subsets of acquired dimensions.

1. Reconstruction of 2D/3D phase, projected retardance, and in-plane orientation from a brightfield, polarization-diverse, and depth-diverse acquisition ([QLIPP](https://elifesciences.org/articles/55502))

2. Reconstruction of 2D/3D phase from a brightfield, depth-diverse acquisition ([2D](https://www.osapublishing.org/ao/abstract.cfm?uri=ao-54-28-8566)/[3D (PODT)](https://www.osapublishing.org/ao/abstract.cfm?uri=ao-57-1-a205) phase)

3. Reconstruction 2D/3D phase from an illumination-diverse and depth-diverse acquisition ([2D](https://www.osapublishing.org/oe/fulltext.cfm?uri=oe-23-9-11394&id=315599)/[3D](https://www.osapublishing.org/boe/fulltext.cfm?uri=boe-7-10-3940&id=349951) differential phase contrast)

Currently, the [example](examples/) notebooks contain simulations for 2D QLIPP, 3D PODT, and 2D/3D PTI. There is also a notebook demonstrating the reconstruction of the experimental data of 3D PTI (data will be uploaded upon acceptance of the manuscript).

If you are interested in using QLIPP or PODT for label-free imaging at scale, checkout our [napari plugin](https://www.napari-hub.org/plugins/recOrder-napari),  [`recOrder-napari`](https://github.com/mehta-lab/recOrder).
## Installation

### Create a new conda environment
Install conda package management system by installing anaconda or miniconda ([link](https://conda.io/)). 
=======
Please cite this paper if you use or adapt this code.

uPTI provides volumetric reconstructions of phase, principal retardance, 3D orientation, and optic sign from a polarization- and illumination-diverse acquisition. The following figure summarizes uPTI acquisitions and reconstructions with simulated phantoms: 

![Data_flow](Fig_Readme.png)

In addition to uPTI, `waveorder` also enables simulation and reconstruction of subsets of label-free measurements from subsets of the acquired data: 
>>>>>>> 9e9d4694

1. Reconstruction of 2D or 3D phase, projected retardance, and in-plane orientation from a polarization-diverse volumetric brightfield acquisition ([QLIPP](https://elifesciences.org/articles/55502))

2. Reconstruction of 2D or 3D phase from a volumetric brightfield acquisition ([2D](https://www.osapublishing.org/ao/abstract.cfm?uri=ao-54-28-8566)/[3D (PODT)](https://www.osapublishing.org/ao/abstract.cfm?uri=ao-57-1-a205) phase)
    
<<<<<<< HEAD
### Install `waveorder` and required packages
Install the git version control system git : [link](https://git-scm.com/book/en/v2/Getting-Started-Installing-Git)

1) Use git to clone this repository to your current directory:
>```buildoutcfg
>git clone https://github.com/mehta-lab/waveorder.git
>```

2) Then, you can install dependencies via pip (python index package) <br>
  
>    If you are running waveorder on your own machine, <br>
>
>    a) navigate to the cloned repository:
>
>    ```buildoutcfg
>    cd waveorder
>    ```
>    <br>
>    b) install python library dependencies:
>
>    ```buildoutcfg
>    pip install -r requirements.txt
>    ```
>    <br>

3) Create a symbolic library link with setup.py:
>
>```buildoutcfg
>python setup.py develop
>```

The installation time is less than 10 minutes on a normal desktop computer.

*`waveorder` supports NVIDIA GPU computation through cupy package, please follow [here](https://github.com/cupy/cupy) for installation (check cupy is properly installed by ```import cupy```). To enable gpu processing, set ```use_gpu=True``` when initializing the simulator/reconstructor class.*


## Usage and example

In the following, we demonstrate how to run `waveorder` for simulation and reconstruction. <br>

1) In the terminal, switch to the environment with waveorder installed 
>  ```buildoutcfg
>  conda activate <your-environment-name>
>  ```

2) Navigate to the repository folder:
>  ```buildoutcfg
>  cd waveorder/example
>  ```

3) Open jupyter notebook or lab to run the simulation/reconstruction notebook in the folder:
>  ```buildoutcfg
>  jupyter notebook
>  ```
We recommend installing `cupy` before running PTI simulation because PTI computation takes up more resources. 3D PTI simulation with array size of (200, 200, 100) takes 20 minutes and the reconstruction of the same-size array takes 10 minutes on a NVIDIA Titan Xp GPU.
    
=======
3. Reconstruction of 2D or 3D phase from an illumination-diverse volumetric acquisition ([2D](https://www.osapublishing.org/oe/fulltext.cfm?uri=oe-23-9-11394&id=315599)/[3D](https://www.osapublishing.org/boe/fulltext.cfm?uri=boe-7-10-3940&id=349951) differential phase contrast)

The [example notebooks](examples/) contain simulations and reconstructions for 2D QLIPP, 3D PODT, and 2D/3D uPTI.

## Quick Start

(Optional but recommended) install [anaconda](https://www.anaconda.com/products/distribution) and create a virtual environment:

```sh
conda create -y -n waveorder python=3.9
conda activate waveorder
```
Install `waveorder` from PyPI:

```sh
pip install waveorder
```
Use `waveorder` in your scripts:
```sh
python
>>> import waveorder
```

(Optional) Download the repository, install `jupyter`, and experiment with the example notebooks
```sh
git clone https://github.com/mehta-lab/waveorder.git
pip install jupyter
jupyter notebook ./waveorder/examples/
```

(Optional) Use NVIDIA GPUs by installing `cupy` with [these instructions](https://docs.cupy.dev/en/stable/install.html). Check that `cupy` is properly installed with
```sh
python
>>> import cupy
```
To use GPUs in `waveorder` set ```use_gpu=True``` when initializing the simulator and reconstructor classes.
>>>>>>> 9e9d4694
<|MERGE_RESOLUTION|>--- conflicted
+++ resolved
@@ -1,9 +1,5 @@
 # waveorder
-<<<<<<< HEAD
-This package enables wave optical simulations and deconvolution of optical properties that report microscopic architectural order.
 
-This vectorial wave simulator/reconstructor enabled the development of a new label-free imaging method, __permittivity tensor imaging (PTI)__, that measures 3D distribution of material density and material orientation ( 3D orientation of the symmetry axis, degree of anisotropy, and optic sign) of specimens from polarization-resolved images acquired with multiple oblique illuminations.
-=======
 ![PyPI - Python Version](https://img.shields.io/pypi/pyversions/waveorder)
 [![Downloads](https://pepy.tech/badge/waveorder)](https://pepy.tech/project/waveorder)
 [![Python package index](https://img.shields.io/pypi/v/waveorder.svg)](https://pypi.org/project/waveorder)
@@ -11,8 +7,7 @@
 
 This package enables wave-optical simulation and reconstruction of optical properties that report microscopic architectural order. 
 
-`waveorder` supported the development of a new label-free imaging method, __uniaxial permittivity tensor imaging (uPTI)__, that reconstructs density (phase) and 3D anisotropy (principal retardance, 3D orientation of the optic axis, and optic sign) of specimens from polarization-resolved images acquired under a sequence of oblique illuminations.
->>>>>>> 9e9d4694
+This vectorial wave simulator and reconstructor enabled the development of a new label-free imaging method, __permittivity tensor imaging (PTI)__, that reconstructs density (phase) and 3D anisotropy (principal retardance, 3D orientation of the optic axis, and optic sign) of specimens from polarization-resolved images acquired under a sequence of oblique illuminations.
 
 The acquisition, calibration, background correction, reconstruction, and applications of PTI are described in the following [preprint](https://doi.org/10.1101/2020.12.15.422951):
 
@@ -20,107 +15,25 @@
  L.-H. Yeh, I. E. Ivanov, B. B. Chhun, S.-M. Guo, E. Hashemi, J. R. Byrum, J. A. Pérez-Bermejo, H. Wang, Y. Yu, P. G. Kazansky, B. R. Conklin, M. H. Han, and S. B. Mehta, "uPTI: uniaxial permittivity tensor imaging of intrinsic density and anisotropy," bioRxiv 2020.12.15.422951 (2020).
  ```
 
-<<<<<<< HEAD
 Please cite this repository, along with the relevant preprint or paper, if you use or adapt this code.
 
-PTI enables reconstruction of the material's permittivity, 3D orientation, and optic sign from a polarization-diverse and illumination-diverse acquisition. Following figure summarizes how the acquisition and reconstructions with `waveorder` work using a small field of view in a mouse brain tissue section: 
+PTI provides volumetric reconstructions of phase, principal retardance, 3D orientation, and optic sign from a polarization- and illumination-diverse acquisition. The following figure summarizes PTI acquisitions and reconstructions with simulated phantoms: 
 
 ![Data_flow](Fig_Readme.png)
 
-When the acquisition is polarization-diverse, illumination-diverse, and depth-diverse, `waveorder` can reconstruct the above measurements across volume. 
-
-In addition to PTI, `waveorder` also enables simulations and reconstructions of subsets of label-free measurements with subsets of acquired dimensions.
-
-1. Reconstruction of 2D/3D phase, projected retardance, and in-plane orientation from a brightfield, polarization-diverse, and depth-diverse acquisition ([QLIPP](https://elifesciences.org/articles/55502))
-
-2. Reconstruction of 2D/3D phase from a brightfield, depth-diverse acquisition ([2D](https://www.osapublishing.org/ao/abstract.cfm?uri=ao-54-28-8566)/[3D (PODT)](https://www.osapublishing.org/ao/abstract.cfm?uri=ao-57-1-a205) phase)
-
-3. Reconstruction 2D/3D phase from an illumination-diverse and depth-diverse acquisition ([2D](https://www.osapublishing.org/oe/fulltext.cfm?uri=oe-23-9-11394&id=315599)/[3D](https://www.osapublishing.org/boe/fulltext.cfm?uri=boe-7-10-3940&id=349951) differential phase contrast)
-
-Currently, the [example](examples/) notebooks contain simulations for 2D QLIPP, 3D PODT, and 2D/3D PTI. There is also a notebook demonstrating the reconstruction of the experimental data of 3D PTI (data will be uploaded upon acceptance of the manuscript).
-
-If you are interested in using QLIPP or PODT for label-free imaging at scale, checkout our [napari plugin](https://www.napari-hub.org/plugins/recOrder-napari),  [`recOrder-napari`](https://github.com/mehta-lab/recOrder).
-## Installation
-
-### Create a new conda environment
-Install conda package management system by installing anaconda or miniconda ([link](https://conda.io/)). 
-=======
-Please cite this paper if you use or adapt this code.
-
-uPTI provides volumetric reconstructions of phase, principal retardance, 3D orientation, and optic sign from a polarization- and illumination-diverse acquisition. The following figure summarizes uPTI acquisitions and reconstructions with simulated phantoms: 
-
-![Data_flow](Fig_Readme.png)
-
-In addition to uPTI, `waveorder` also enables simulation and reconstruction of subsets of label-free measurements from subsets of the acquired data: 
->>>>>>> 9e9d4694
+In addition to PTI, `waveorder` also enables simulations and reconstructions of subsets of label-free measurements with subsets of the acquired data:
 
 1. Reconstruction of 2D or 3D phase, projected retardance, and in-plane orientation from a polarization-diverse volumetric brightfield acquisition ([QLIPP](https://elifesciences.org/articles/55502))
 
 2. Reconstruction of 2D or 3D phase from a volumetric brightfield acquisition ([2D](https://www.osapublishing.org/ao/abstract.cfm?uri=ao-54-28-8566)/[3D (PODT)](https://www.osapublishing.org/ao/abstract.cfm?uri=ao-57-1-a205) phase)
-    
-<<<<<<< HEAD
-### Install `waveorder` and required packages
-Install the git version control system git : [link](https://git-scm.com/book/en/v2/Getting-Started-Installing-Git)
 
-1) Use git to clone this repository to your current directory:
->```buildoutcfg
->git clone https://github.com/mehta-lab/waveorder.git
->```
-
-2) Then, you can install dependencies via pip (python index package) <br>
-  
->    If you are running waveorder on your own machine, <br>
->
->    a) navigate to the cloned repository:
->
->    ```buildoutcfg
->    cd waveorder
->    ```
->    <br>
->    b) install python library dependencies:
->
->    ```buildoutcfg
->    pip install -r requirements.txt
->    ```
->    <br>
-
-3) Create a symbolic library link with setup.py:
->
->```buildoutcfg
->python setup.py develop
->```
-
-The installation time is less than 10 minutes on a normal desktop computer.
-
-*`waveorder` supports NVIDIA GPU computation through cupy package, please follow [here](https://github.com/cupy/cupy) for installation (check cupy is properly installed by ```import cupy```). To enable gpu processing, set ```use_gpu=True``` when initializing the simulator/reconstructor class.*
-
-
-## Usage and example
-
-In the following, we demonstrate how to run `waveorder` for simulation and reconstruction. <br>
-
-1) In the terminal, switch to the environment with waveorder installed 
->  ```buildoutcfg
->  conda activate <your-environment-name>
->  ```
-
-2) Navigate to the repository folder:
->  ```buildoutcfg
->  cd waveorder/example
->  ```
-
-3) Open jupyter notebook or lab to run the simulation/reconstruction notebook in the folder:
->  ```buildoutcfg
->  jupyter notebook
->  ```
-We recommend installing `cupy` before running PTI simulation because PTI computation takes up more resources. 3D PTI simulation with array size of (200, 200, 100) takes 20 minutes and the reconstruction of the same-size array takes 10 minutes on a NVIDIA Titan Xp GPU.
-    
-=======
 3. Reconstruction of 2D or 3D phase from an illumination-diverse volumetric acquisition ([2D](https://www.osapublishing.org/oe/fulltext.cfm?uri=oe-23-9-11394&id=315599)/[3D](https://www.osapublishing.org/boe/fulltext.cfm?uri=boe-7-10-3940&id=349951) differential phase contrast)
 
-The [example notebooks](examples/) contain simulations and reconstructions for 2D QLIPP, 3D PODT, and 2D/3D uPTI.
+The [example notebooks](examples/) contain simulations for 2D QLIPP, 3D PODT, and 2D/3D PTI. 
 
-## Quick Start
+If you are interested in using QLIPP or PODT for label-free imaging at scale, checkout our [napari plugin](https://www.napari-hub.org/plugins/recOrder-napari),  [`recOrder-napari`](https://github.com/mehta-lab/recOrder).
+
+## Installation
 
 (Optional but recommended) install [anaconda](https://www.anaconda.com/products/distribution) and create a virtual environment:
 
@@ -151,5 +64,4 @@
 python
 >>> import cupy
 ```
-To use GPUs in `waveorder` set ```use_gpu=True``` when initializing the simulator and reconstructor classes.
->>>>>>> 9e9d4694
+To use GPUs in `waveorder` set ```use_gpu=True``` when initializing the simulator and reconstructor classes.