--- conflicted
+++ resolved
@@ -76,11 +76,7 @@
 jupyter notebook ./waveorder/examples/
 ```
 
-<<<<<<< HEAD
-(M1 users) `pytorch` has [incomplete GPU support](https://github.com/pytorch/pytorch/issues/77764), so please use `export PYTORCH_ENABLE_MPS_FALLBACK=1` to fallback to CPU. 
-=======
 (M1 users) `pytorch` has [incomplete GPU support](https://github.com/pytorch/pytorch/issues/77764),
 so please use `export PYTORCH_ENABLE_MPS_FALLBACK=1`
 to allow some operators to fallback to CPU
-if you plan to use GPU acceleration for polarization reconstruction. 
->>>>>>> d7ef5aec
+if you plan to use GPU acceleration for polarization reconstruction. 