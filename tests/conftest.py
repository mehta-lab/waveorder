--- conflicted
+++ resolved
@@ -338,13 +338,10 @@
                                         showsize=True,
                                         overwrite=True)
 
-<<<<<<< HEAD
-=======
+
     shutil.unpack_archive(output, temp_2gamma)
-
     print(os.listdir(temp_2gamma))
->>>>>>> 95f7c5cf
-
+    
     src = os.path.join(temp_2gamma, '2021_06_11_recOrder_pytest_20x_04NA_zarr')
     zp = os.path.join(src, '2T_3P_3Z_128Y_128X_Kazansky.zarr')
 
