import numpy as np
import torch
import matplotlib.pyplot as plt
import gc
import itertools
from numpy.fft import fft, fft2, ifft2, fftn, ifftn, fftshift, ifftshift


def Jones_sample(Ein, t, sa):
    """
    compute output electric field after the interaction between the transparent retardant sample and incident electric field.

    Parameters
    ----------
        Ein  : numpy.ndarray
               incident electric field with the size of (2, Ny, Nx, ...)

        t    : numpy.ndarray or a list
               eigen-transmission of the sample at its optical axis with size of (2, Ny, Nx, ...)

        sa   : numpy.ndarray
               slow-axis orientation in radian with the size of (Ny, Nx, ...)

    Returns
    -------
        Eout : numpy.ndarray
               output electric field with the size of (2, Ny, Nx, ...)
    """

    Eout = np.zeros_like(Ein)
    Eout[0] = Ein[0] * (t[0] * np.cos(sa) ** 2 + t[1] * np.sin(sa) ** 2) + Ein[
        1
    ] * (t[0] - t[1]) * np.sin(sa) * np.cos(sa)
    Eout[1] = Ein[0] * (t[0] - t[1]) * np.sin(sa) * np.cos(sa) + Ein[1] * (
        t[0] * np.sin(sa) ** 2 + t[1] * np.cos(sa) ** 2
    )

    return Eout


def Jones_to_Stokes(Ein, use_gpu=False, gpu_id=0):
    """

    given a coherent electric field, compute the corresponding Stokes vector.

    Parameters
    ----------
        Ein     : numpy.ndarray
                  electric field with the size of (2, Ny, Nx, ...)

        use_gpu : bool
                  option to use gpu or not

        gpu_id  : int
                  number refering to which gpu will be used

    Returns
    -------
        Stokes  : numpy.ndarray
                  corresponding Stokes vector with the size of (4, Ny, Nx, ...)

    """

    if use_gpu:
        globals()["cp"] = __import__("cupy")
        cp.cuda.Device(gpu_id).use()

        S0 = (cp.abs(Ein[0]) ** 2 + cp.abs(Ein[1]) ** 2)[cp.newaxis, ...]
        S1 = (cp.abs(Ein[0]) ** 2 - cp.abs(Ein[1]) ** 2)[cp.newaxis, ...]
        S2 = (cp.real(Ein[0].conj() * Ein[1] + Ein[0] * Ein[1].conj()))[
            cp.newaxis, ...
        ]
        S3 = (
            cp.real(-1j * (Ein[0].conj() * Ein[1] - Ein[0] * Ein[1].conj()))
        )[cp.newaxis, ...]
        Stokes = cp.concatenate((S0, S1, S2, S3), axis=0)

    else:
        Stokes = []
        Stokes.append(np.abs(Ein[0]) ** 2 + np.abs(Ein[1]) ** 2)  # S0
        Stokes.append(np.abs(Ein[0]) ** 2 - np.abs(Ein[1]) ** 2)  # S1
        Stokes.append(
            np.real(Ein[0].conj() * Ein[1] + Ein[0] * Ein[1].conj())
        )  # S2
        Stokes.append(
            np.real(-1j * (Ein[0].conj() * Ein[1] - Ein[0] * Ein[1].conj()))
        )  # S3
        Stokes = np.array(Stokes)

    return Stokes


def analyzer_output(Ein, alpha, beta):
    """

    compute output electric field after passing through an universal analyzer.

    Parameters
    ----------
        Ein   : numpy.ndarray
                incident electric field with the size of (2, Ny, Nx, ...)

        alpha : numpy.ndarray
                retardance of the first LC

        beta  : numpy.ndarray
                retardance of the second LC

    Returns
    -------
        Eout  : numpy.ndarray
                output electric field with the size of (2, Ny, Nx, ...)
    """

    Eout = Ein[0] * np.exp(-1j * beta / 2) * np.cos(alpha / 2) - Ein[
        1
    ] * 1j * np.exp(1j * beta / 2) * np.sin(alpha / 2)

    return Eout


<<<<<<< HEAD
def generate_pupil(frr, NA, lamb_in):
=======
def gen_Pupil(fxx, fyy, NA, lambda_in):
>>>>>>> 60284f79
    """

    compute pupil function given spatial frequency, NA, wavelength.

    Parameters
    ----------
        frr       : torch.tensor
                    radial frequency coordinate in units of inverse length

        NA        : float
                    numerical aperture of the pupil function (normalized by the refractive index of the immersion media)

        lamb_in : float
                    wavelength of the light (inside the immersion media)
                    in units of length (inverse of frr's units)

    Returns
    -------
        Pupil     : numpy.ndarray
                    pupil function with the specified parameters with the size of (Ny, Nx)

    """

    Pupil = torch.zeros(frr.shape)
    Pupil[frr < NA / lamb_in] = 1

    return Pupil


<<<<<<< HEAD
def gen_sector_Pupil(fxx, fyy, NA, lamb_in, sector_angle, rotation_angle):
=======
def gen_sector_Pupil(fxx, fyy, NA, lambda_in, sector_angle, rotation_angle):
>>>>>>> 60284f79
    """

    compute sector pupil functions given spatial frequency, NA, wavelength, sector angle, and the rotational angles.

    Parameters
    ----------
        fxx            : numpy.ndarray
                         x component of 2D spatial frequency array with the size of (Ny, Nx)

        fyy            : numpy.ndarray
                         y component of 2D spatial frequency array with the size of (Ny, Nx)

        NA             : float
                         numerical aperture of the pupil function (normalized by the refractive index of the immersion media)

        lamb_in      : float
                         wavelength of the light (inside the immersion media)

        sector_angle   : float
                         the angle of a sector pupil function (0~180 degrees)

        rotation_angle : float, int, or list of ints or floats
                         the rotational angles of a set of rotated sector pupil functions


    Returns
    -------
        Pupil_sector   : list of numpy.ndarray
                         a set of rotated sector pupil functions with the specified parameters with the size of (Ny, Nx)

    """

    N, M = fxx.shape

    Pupil = np.zeros((N, M))
    fr = (fxx**2 + fyy**2) ** (1 / 2)
    Pupil[fr < NA / lamb_in] = 1
    Pupil_sector = []

    if sector_angle > 180 or sector_angle < 0:
        raise ValueError("sector_angle should be between 0 to 180 degree")

    if isinstance(rotation_angle, int) or isinstance(rotation_angle, float):
        rotation_angle = [rotation_angle]
    elif isinstance(rotation_angle, list):
        if (not isinstance(rotation_angle[0], int)) and (
            not isinstance(rotation_angle[0], float)
        ):
            raise ValueError(
                "Elements in rotation_angle need to be either int or float"
            )
    else:
        raise ValueError(
            "rotation_angle needs to be int, float, or a list of int and float"
        )

    for i in range(len(rotation_angle)):
        deg = rotation_angle[i]
        temp = np.zeros_like(Pupil)
        temp2 = np.zeros_like(Pupil)
        temp[
            fyy * np.cos(np.deg2rad(deg)) - fxx * np.sin(np.deg2rad(deg))
            > 1e-10
        ] = 1
        temp2[
            fyy * np.cos(np.deg2rad(deg - (180 - sector_angle)))
            - fxx * np.sin(np.deg2rad(deg - (180 - sector_angle)))
            > 1e-10
        ] = 1

        Pupil_sector.append(temp * temp2 * Pupil)

    return Pupil_sector


def Source_subsample(Source_cont, NAx_coord, NAy_coord, subsampled_NA=0.1):
    """

    compute the sub-sampled source function with the specified sampling spacing in NA coordinate

    Parameters
    ----------
        Source_cont     : numpy.ndarray
                          continuous illumination source pattern with the size of (Ny, Nx)

        NAx_coord       : numpy.ndarray
                          x component of 2D spatial frequency array multiplied by wavelength with the size of (Ny, Nx)

        NAy_coord       : numpy.ndarray
                          y component of 2D spatial frequency array multiplied by wavelength with the size of (Ny, Nx)

        subsampled_NA   : float
                          subsampled spatial frequency in the unit of numerical aperture (normalized by the refractive index of the immersion media)


    Returns
    -------
        Source_discrete : numpy.ndarray
                          discretized illumination source pattern with dimension of (Ny, Nx)

    """

    N, M = Source_cont.shape

    [idx_y, idx_x] = np.where(Source_cont > 0)

    NAx_list = NAx_coord[idx_y, idx_x]
    NAy_list = NAy_coord[idx_y, idx_x]
    NA_list = ((NAx_list) ** 2 + (NAy_list) ** 2) ** (0.5)
    NA_idx = np.argsort(NA_list)

    illu_list = []

    first_idx = True

    for i in NA_idx:
        if first_idx:
            illu_list.append(i)
            first_idx = False
        elif (
            np.product(
                (NAx_list[i] - NAx_list[illu_list]) ** 2
                + (NAy_list[i] - NAy_list[illu_list]) ** 2
                >= subsampled_NA**2
            )
            == 1
        ):
            illu_list.append(i)

    Source_discrete = np.zeros((N, M))
    Source_discrete[idx_y[illu_list], idx_x[illu_list]] = 1

    return Source_discrete


<<<<<<< HEAD
def generate_propagation_kernel(
    radial_frequencies, pupil_support, wavelength, z_position_list
):
=======
def gen_Hz_stack(fxx, fyy, Pupil_support, lambda_in, z_stack):
>>>>>>> 60284f79
    """
    Parameters
    ----------
        radial_frequencies : torch.tensor
                             radial of 2D spatial frequency array with the size of (Y, X)

        pupil_support   : torch.tensor
                        the array that defines the support of the pupil function with the size of (Y, X)

        wavelength      : float
                        wavelength of the light in the immersion media

        z_position_list : torch.tensor or list
                        1D array of defocused z positions with the size of (Z)

    Returns
    -------
        propagation_kernel  : torch.tensor
                            corresponding propagation kernel with size (Z, Y, X)

    """

    oblique_factor = (
        (1 - wavelength**2 * radial_frequencies**2) * pupil_support
    ) ** (1 / 2) / wavelength

    propagation_kernel = pupil_support[None, :, :] * torch.exp(
        1j
        * 2
        * np.pi
        * torch.tensor(z_position_list)[:, None, None]
        * oblique_factor[None, :, :]
    )

    return propagation_kernel


<<<<<<< HEAD
def generate_greens_function_z(
    radial_frequencies, pupil_support, wavelength_illumination, z_position_list
):
=======
def gen_Greens_function_z(fxx, fyy, Pupil_support, lambda_in, z_stack):
>>>>>>> 60284f79
    """

    generate Green's function in u_x, u_y, z space

    Parameters
    ----------
        radial_frequencies             : torch.tensor
                        x component of 2D spatial frequency array with the size of (Y, X)

        pupil_support   : torch.tensor
                        the array that defines the support of the pupil function with the size of (Y, X)

        wavelength_illumination       : float
                        wavelength of the light in the immersion media

        z_position_list      : torch.tensor or list
                        1D array of defocused z position with the size of (Z,)

    Returns
    -------
        greens_function_z       : torch.tensor
                        corresponding Green's function in u_x, u_y, z space with size of (Z, Y, X)

    """

    oblique_factor = (
        (1 - wavelength_illumination**2 * radial_frequencies**2)
        * pupil_support
    ) ** (1 / 2) / wavelength_illumination

    greens_function_z = (
        -1j
        / 4
        / np.pi
        * pupil_support[None, :, :]
        * torch.exp(
            1j
            * 2
            * np.pi
            * torch.tensor(z_position_list)[:, None, None]
            * oblique_factor[None, :, :]
        )
        / (oblique_factor[None, :, :] + 1e-15)
    )

    return greens_function_z


def gen_dyadic_Greens_tensor_z(fxx, fyy, G_fun_z, Pupil_support, lambda_in):
    """

    generate forward dyadic Green's function in u_x, u_y, z space

    Parameters
    ----------
        fxx           : numpy.ndarray
                        x component of 2D spatial frequency array with the size of (Ny, Nx)

        fyy           : numpy.ndarray
                        y component of 2D spatial frequency array with the size of (Ny, Nx)

        G_fun_z       : numpy.ndarray
                        forward Green's function in u_x, u_y, z space with size of (Ny, Nx, Nz)

        Pupil_support : numpy.ndarray
                        the array that defines the support of the pupil function with the size of (Ny, Nx)

        lambda_in     : float
                        wavelength of the light in the immersion media

    Returns
    -------
        G_tensor_z    : numpy.ndarray
                        forward dyadic Green's function in u_x, u_y, z space with the size of (3, 3, Ny, Nx, Nz)
    """

    N, M = fxx.shape
    fr = (fxx**2 + fyy**2) ** (1 / 2)
    oblique_factor = ((1 - lambda_in**2 * fr**2) * Pupil_support) ** (
        1 / 2
    ) / lambda_in

    diff_filter = np.zeros((3,) + G_fun_z.shape, complex)
    diff_filter[0] = (1j * 2 * np.pi * fxx * Pupil_support)[..., np.newaxis]
    diff_filter[1] = (1j * 2 * np.pi * fyy * Pupil_support)[..., np.newaxis]
    diff_filter[2] = (1j * 2 * np.pi * oblique_factor)[..., np.newaxis]

    G_tensor_z = np.zeros((3, 3) + G_fun_z.shape, complex)

    for i in range(3):
        for j in range(3):
            G_tensor_z[i, j] = (
                G_fun_z
                * diff_filter[i]
                * diff_filter[j]
                / (2 * np.pi / lambda_in) ** 2
            )
            if i == j:
                G_tensor_z[i, i] += G_fun_z

    return G_tensor_z


def gen_Greens_function_real(img_size, ps, psz, lambda_in):
    """

    generate Green's function in real space

    Parameters
    ----------
        img_size  : tuple
                    image dimension (Ny, Nx, Nz)

        ps        : float
                    transverse pixel size

        psz       : float
                    axial pixel size

        lambda_in : float
                    wavelength of the light in the immersion media

    Returns
    -------
        G_real    : numpy.ndarray
                    corresponding real-space Green's function with size of (Ny, Nx, Nz)

    """

    N, M, L = img_size

    x_r = (np.r_[:M] - M // 2) * ps
    y_r = (np.r_[:N] - N // 2) * ps
    z_r = (np.r_[:L] - L // 2) * psz

    xx_r, yy_r, zz_r = np.meshgrid(x_r, y_r, z_r)

    # radial coordinate
    rho = (xx_r**2 + yy_r**2 + zz_r**2) ** (0.5)

    # average radius of integration around r=0
    epsilon = (ps * ps * psz / np.pi / 4 * 3) ** (1 / 3)

    # wavenumber
    k = 2 * np.pi / lambda_in

    # average value for Green's function at r=0
    V_epsilon = (
        1
        / 1j
        / k
        * (
            epsilon * np.exp(1j * k * epsilon)
            - 1 / 1j / k * (np.exp(1j * k * epsilon) - 1)
        )
        / ps
        / ps
        / psz
    )

    G_real = np.exp(1j * k * rho) / (rho + 1e-7) / 4 / np.pi
    G_real[rho == 0] = V_epsilon

    return G_real


def gen_dyadic_Greens_tensor(G_real, ps, psz, lambda_in, space="real"):
    """

    generate dyadic Green's function tensor in real space or in Fourier space

    Parameters
    ----------
        G_real    : numpy.ndarray
                    real space Greens function for wave equation with size of (Ny, Nx, Nz)

        ps        : float
                    transverse pixel size

        psz       : float
                    axial pixel size

        lambda_in : float
                    wavelength of the light

        space     : str
                    'real' or 'Fourier' indicate real or Fourier space representation

    Returns
    -------
        G_tensor  : numpy.ndarray
                    corresponding real or Fourier space Green's tensor with size of (3, 3, Ny, Nx, Nz)

    """

    N, M, L = G_real.shape

    fx_r = ifftshift((np.r_[:M] - M // 2) / ps / M)
    fy_r = ifftshift((np.r_[:N] - N // 2) / ps / N)
    fz_r = ifftshift((np.r_[:L] - L // 2) / psz / L)
    fxx_r, fyy_r, fzz_r = np.meshgrid(fx_r, fy_r, fz_r)

    diff_filter = np.zeros((3, N, M, L), complex)
    diff_filter[0] = 1j * 2 * np.pi * fxx_r
    diff_filter[1] = 1j * 2 * np.pi * fyy_r
    diff_filter[2] = 1j * 2 * np.pi * fzz_r

    G_tensor = np.zeros((3, 3, N, M, L), complex)
    G_real_f = fftn(ifftshift(G_real)) * (ps * ps * psz)

    for i in range(3):
        for j in range(3):
            G_tensor[i, j] = (
                G_real_f
                * diff_filter[i]
                * diff_filter[j]
                / (2 * np.pi / lambda_in) ** 2
            )
            if i == j:
                G_tensor[i, i] += G_real_f

    if space == "Fourier":
        return G_tensor

    elif space == "real":
        return (
            fftshift(ifftn(G_tensor, axes=(2, 3, 4)), axes=(2, 3, 4))
            / ps
            / ps
            / psz
        )


<<<<<<< HEAD
def compute_weak_object_transfer_function_2d(
    illumination_pupil, detection_pupil
):
=======
def WOTF_2D_compute(Source, Pupil, use_gpu=False, gpu_id=0):
>>>>>>> 60284f79
    """

    compute 2D weak object transfer function (2D WOTF)

    Parameters
    ----------
        illumination_pupil  : torch.tensor
                  illumination source pattern with the size of (Y, X)

        detection_pupil   : torch.tensor
                  pupil function with the size of (Y, X)

    Returns
    -------

        absorption_transfer_function      : torch.tensor
                  absorption transfer function with size of (Y, X)

        phase_transfer_function      : torch.tensor
                  phase transfer function with size of (Y, X)

    """

<<<<<<< HEAD
    SP_hat = torch.fft.fft2(illumination_pupil * detection_pupil)
    P_hat = torch.fft.fft2(detection_pupil)

    H1 = torch.fft.ifft2(torch.conj(SP_hat) * P_hat)
    H2 = torch.fft.ifft2(SP_hat * torch.conj(P_hat))
    I_norm = torch.sum(
        illumination_pupil * detection_pupil * torch.conj(detection_pupil)
    )
    absorption_transfer_function = (H1 + H2) / I_norm
    phase_transfer_function = 1j * (H1 - H2) / I_norm
=======
    else:
        H1 = ifft2(fft2(Source * Pupil).conj() * fft2(Pupil))
        H2 = ifft2(fft2(Source * Pupil) * fft2(Pupil).conj())
        I_norm = np.sum(Source * Pupil * Pupil.conj())
        Hu = (H1 + H2) / I_norm
        Hp = 1j * (H1 - H2) / I_norm
>>>>>>> 60284f79

    return absorption_transfer_function, phase_transfer_function


def WOTF_semi_3D_compute(
    Source_support, Source, Pupil, Hz_det, G_fun_z, use_gpu=False, gpu_id=0
):
    """

    compute semi-3D weak object transfer function (semi-3D WOTF)

    Parameters
    ----------
        Source_support : numpy.ndarray
                         illumination source pattern support with size of (Ny, Nx)

        Source         : numpy.ndarray
                         illumination source pattern with spatial frequency modulation with size of (Ny, Nx)

        Pupil          : numpy.ndarray
                         pupil function with the size of (Ny, Nx)

        Hz_det         : numpy.ndarray
                         one slice of propagation kernel with size of (Ny, Nx)

        G_fun_z        : numpy.ndarray
                         one slice of scaled 2D Fourier transform of Green's function in xy-dimension with size of (Ny, Nx)

        use_gpu        : bool
                         option to use gpu or not

        gpu_id         : int
                         number refering to which gpu will be used

    Returns
    -------
        Hu             : numpy.ndarray
                         absorption transfer function with size of (Ny, Nx)

        Hp             : numpy.ndarray
                         phase transfer function with size of (Ny, Nx)

    """

    if use_gpu:
        globals()["cp"] = __import__("cupy")
        cp.cuda.Device(gpu_id).use()

        Source = cp.array(Source)
        Source_support = cp.array(Source_support)
        Pupil = cp.array(Pupil)
        Hz_det = cp.array(Hz_det)
        G_fun_z = cp.array(G_fun_z)

        H1 = cp.fft.ifft2(
            cp.conj(cp.fft.fft2(Source * Pupil * Hz_det))
            * cp.fft.fft2(Pupil * G_fun_z)
        )
        H2 = cp.fft.ifft2(
            cp.fft.fft2(Source * Pupil * Hz_det)
            * cp.conj(cp.fft.fft2(Pupil * G_fun_z))
        )
        I_norm = cp.sum(Source_support * Pupil * cp.conj(Pupil))
        Hu = (H1 + H2) / I_norm
        Hp = 1j * (H1 - H2) / I_norm

        Hu = cp.asnumpy(Hu)
        Hp = cp.asnumpy(Hp)

    else:
        H1 = ifft2(
            fft2(Source * Pupil * Hz_det).conj() * fft2(Pupil * G_fun_z)
        )
        H2 = ifft2(
            fft2(Source * Pupil * Hz_det) * fft2(Pupil * G_fun_z).conj()
        )
        I_norm = np.sum(Source_support * Pupil * Pupil.conj())
        Hu = (H1 + H2) / I_norm
        Hp = 1j * (H1 - H2) / I_norm

    return Hu, Hp


def compute_weak_object_transfer_function_3D(
    illumination_pupil_support,
    illumination_pupil,
    detection_pupil,
    propagation_kernel,
    greens_function_z,
    z_pixel_size,
):
    """
    compute 3D weak object transfer function (3D WOTF)

    Parameters
    ----------
        illumination_pupil_support : torch.tensor
                         illumination source pattern support with the size of (Y, X)

        illumination_pupil         : torch.tensor
                         source with spatial frequency modulation with the size of (Y, X)

        detection_pupil          : torch.tensor
                         pupil function with the size of (Y, X)

        propagation_kernel         : torch.tensor
                         propagation kernel with size of (Z, Y, X)

        greens_function_z        : torch.tensor
                         2D Fourier transform of Green's function in xy-dimension with size of (Z, Y, X)

        z_pixel_size            : float
                         pixel size in the z-dimension

    Returns
    -------
        real_potential_transfer_function           : torch.tensor
                         transfer function of real scattering potential with the size of (Z, Y, X)

        imag_potential_transfer_function           : torch.tensor
                         transfer function of imaginary scattering potential with the size of (Z, Y, X)

    """

    # NOTE: To match numpy's hanning window, I needed `periodic=False. I think
    # I would prefer `periodic=True` so that window[0] == 1, but the difference
    # should be marginal.
    window = torch.fft.ifftshift(
        torch.hann_window(propagation_kernel.shape[0], periodic=False)
    )

    SPHz_hat = torch.fft.fft2(
        (illumination_pupil * detection_pupil)[None, :, :]
        * propagation_kernel,
        dim=(1, 2),
    )
    PG_hat = torch.fft.fft2(
        detection_pupil[None, :, :] * greens_function_z, dim=(1, 2)
    )

<<<<<<< HEAD
    H1 = torch.fft.ifft2(torch.conj(SPHz_hat) * PG_hat, dim=(1, 2))
    H1 = H1 * window[:, None, None]
    H1 = torch.fft.fft(H1, dim=0) * z_pixel_size

    H2 = torch.fft.ifft2(SPHz_hat * torch.conj(PG_hat), dim=(1, 2))
    H2 = H2 * window[:, None, None]
    H2 = torch.fft.fft(H2, dim=0) * z_pixel_size
=======
    else:
        H1 = ifft2(
            fft2(
                (Source * Pupil)[:, :, np.newaxis] * Hz_det, axes=(0, 1)
            ).conj()
            * fft2(Pupil[:, :, np.newaxis] * G_fun_z, axes=(0, 1)),
            axes=(0, 1),
        )
        H1 = H1 * window[np.newaxis, np.newaxis, :]
        H1 = fft(H1, axis=2) * psz
        H2 = ifft2(
            fft2((Source * Pupil)[:, :, np.newaxis] * Hz_det, axes=(0, 1))
            * fft2(Pupil[:, :, np.newaxis] * G_fun_z, axes=(0, 1)).conj(),
            axes=(0, 1),
        )
        H2 = H2 * window[np.newaxis, np.newaxis, :]
        H2 = fft(H2, axis=2) * psz
>>>>>>> 60284f79

    I_norm = torch.sum(
        illumination_pupil_support
        * detection_pupil
        * torch.conj(detection_pupil)
    )
    real_potential_transfer_function = (H1 + H2) / I_norm
    imag_potential_transfer_function = 1j * (H1 - H2) / I_norm

    return real_potential_transfer_function, imag_potential_transfer_function


def gen_geometric_inc_matrix(incident_theta, incident_phi, Source):
    """

    compute forward and backward matrix mapping from inclination coefficients to retardance with geometric model

    Parameters
    ----------
        incident_theta           : numpy.ndarray
                                   theta spherical coordinate map in 2D spatial frequency grid with the size of (Ny, Nx)

        incident_phi             : numpy.ndarray
                                   phi spherical coordinate map in 2D spatial frequency grid with the size of (Ny, Nx)

        Source                   : numpy.ndarray
                                   illumination Source pattern in 2D spatial frequency grid with the size of (N_pattern, Ny, Nx)

    Returns
    -------
        geometric_inc_matrix     : numpy.ndarray
                                   forward matrix mapping from inclination coefficients to retardance

        geometric_inc_matrix_inv : numpy.ndarray
                                   pinv of the forward matrix

    """

    N_pattern, _, _ = Source.shape

    geometric_inc_matrix = []

    for i in range(N_pattern):
        idx_y, idx_x = np.where(Source[i])

        geometric_inc_matrix.append(
            [
                1,
                np.mean(0.5 * np.cos(2 * incident_theta[idx_y, idx_x])),
                np.mean(
                    -0.5
                    * np.sin(2 * incident_theta[idx_y, idx_x])
                    * np.cos(incident_phi[idx_y, idx_x])
                ),
                np.mean(
                    -0.5
                    * np.sin(2 * incident_theta[idx_y, idx_x])
                    * np.sin(incident_phi[idx_y, idx_x])
                ),
                np.mean(
                    -0.5
                    * (np.sin(incident_theta[idx_y, idx_x]) ** 2)
                    * np.cos(2 * incident_phi[idx_y, idx_x])
                ),
                np.mean(
                    -0.5
                    * (np.sin(incident_theta[idx_y, idx_x]) ** 2)
                    * np.sin(2 * incident_phi[idx_y, idx_x])
                ),
            ]
        )

    geometric_inc_matrix = np.array(geometric_inc_matrix)
    geometric_inc_matrix_inv = np.linalg.pinv(geometric_inc_matrix)

    return geometric_inc_matrix, geometric_inc_matrix_inv


def SEAGLE_vec_forward(
    E_tot, f_scat_tensor, G_tensor, use_gpu=False, gpu_id=0
):
    """

    compute vectorial SEAGLE forward model

    Parameters
    ----------
        E_tot         : nunmpy.ndarray
                        total electric field (scattered + incident) with the size of (3, Ny, Nx, Nz)

        f_scat_tensor : numpy.ndarray
                        scattering potential tensor with the size of (3, 3, Ny, Nx, Nz)

        G_tensor      : numpy.ndarray
                        dyadic Green's function with the size of (3, 3, Ny, Nx, Nz)

        use_gpu       : bool
                        option to use gpu or not

        gpu_id        : int
                        number refering to which gpu will be used

    Returns
    -------
        E_in_est      : numpy.ndarray
                        estimated incident electric field with the size of (3, Ny, Nx, Nz)

    """

    N, M, L = E_tot.shape[1:]

    if use_gpu:
        globals()["cp"] = __import__("cupy")
        cp.cuda.Device(gpu_id).use()

        pad_convolve_G = lambda x, y, z: cp.fft.ifftn(
            cp.fft.fftn(
                cp.pad(
                    x,
                    ((N // 2, N // 2), (M // 2, M // 2), (L // 2, L // 2)),
                    mode="constant",
                    constant_values=y,
                )
            )
            * z
        )[N // 2 : -N // 2, M // 2 : -M // 2, L // 2 : -L // 2]
        E_interact = cp.zeros((3, N, M, L), complex)
        E_in_est = cp.zeros_like(E_tot, complex)

        for p, q in itertools.product(range(3), range(3)):
            E_interact[p] += f_scat_tensor[p, q] * E_tot[q]

        for p, q in itertools.product(range(3), range(3)):
            E_in_est[p] += pad_convolve_G(
                E_interact[q],
                cp.asnumpy(cp.abs(cp.mean(E_interact[q]))),
                G_tensor[p, q],
            )
            if p == q:
                E_in_est[p] += E_tot[p]

    else:
        pad_convolve_G = lambda x, y, z: ifftn(
            fftn(
                np.pad(
                    x,
                    ((N // 2,), (M // 2,), (L // 2,)),
                    mode="constant",
                    constant_values=y,
                )
            )
            * z
        )[N // 2 : -N // 2, M // 2 : -M // 2, L // 2 : -L // 2]
        E_interact = np.zeros((3, N, M, L), complex)
        E_in_est = np.zeros_like(E_tot, complex)

        for p, q in itertools.product(range(3), range(3)):
            E_interact[p] += f_scat_tensor[p, q] * E_tot[q]

        for p, q in itertools.product(range(3), range(3)):
            E_in_est[p] += pad_convolve_G(
                E_interact[q], np.abs(np.mean(E_interact[q])), G_tensor[p, q]
            )
            if p == q:
                E_in_est[p] += E_tot[p]

    return E_in_est


def SEAGLE_vec_backward(
    E_diff, f_scat_tensor, G_tensor, use_gpu=False, gpu_id=0
):
    """

    compute the adjoint of vectorial SEAGLE forward model

    Parameters
    ----------
        E_diff        : numpy.ndarray
                        difference between estimated and true incident field with the size of (3, Ny, Nx, Nz)

        f_scat_tensor : numpy.ndarray
                        scattering potential tensor with the size of (3, 3, Ny, Nx, Nz)

        G_tensor      : numpy.ndarray
                        dyadic Green's function with the size of (3, 3, Ny, Nx, Nz)

        use_gpu       : bool
                        option to use gpu or not

        gpu_id        : int
                        gpu_id for computation

    Returns
    -------
        grad_E        : numpy.ndarray
                        gradient of the total electric field with the size of (3, Ny, Nx, Nz)

    """

    N, M, L = E_diff.shape[1:]

    if use_gpu:
        globals()["cp"] = __import__("cupy")
        cp.cuda.Device(gpu_id).use()

        pad_convolve_G = lambda x, y, z: cp.fft.ifftn(
            cp.fft.fftn(
                cp.pad(
                    x,
                    ((N // 2, N // 2), (M // 2, M // 2), (L // 2, L // 2)),
                    mode="constant",
                    constant_values=y,
                )
            )
            * z
        )[N // 2 : -N // 2, M // 2 : -M // 2, L // 2 : -L // 2]

        E_diff_conv = cp.zeros_like(E_diff, complex)
        grad_E = cp.zeros_like(E_diff, complex)

        for p, q in itertools.product(range(3), range(3)):
            E_diff_conv[p] += pad_convolve_G(
                E_diff[q],
                cp.asnumpy(cp.abs(cp.mean(E_diff[p]))),
                G_tensor[p, q].conj(),
            )

        for p in range(3):
            E_interact = cp.zeros((N, M, L), complex)
            for q in range(3):
                E_interact += f_scat_tensor[q, p].conj() * E_diff_conv[q]
            grad_E[p] = E_diff[p] + E_interact

    else:
        pad_convolve_G = lambda x, y, z: ifftn(
            fftn(
                np.pad(
                    x,
                    ((N // 2,), (M // 2,), (L // 2,)),
                    mode="constant",
                    constant_values=y,
                )
            )
            * z
        )[N // 2 : -N // 2, M // 2 : -M // 2, L // 2 : -L // 2]

        E_diff_conv = np.zeros_like(E_diff, complex)
        grad_E = np.zeros_like(E_diff, complex)

        for p, q in itertools.product(range(3), range(3)):
            E_diff_conv[p] += pad_convolve_G(
                E_diff[q], np.abs(np.mean(E_diff[p])), G_tensor[p, q].conj()
            )

        for p in range(3):
            E_interact = np.zeros((N, M, L), complex)
            for q in range(3):
                E_interact += f_scat_tensor[q, p].conj() * E_diff_conv[q]
            grad_E[p] = E_diff[p] + E_interact

    return grad_E


def scattering_potential_tensor_to_3D_orientation_PN(
    f_tensor, material_type="positive", reg_ret_pr=1e-1
):
    """

    compute principal retardance and 3D orientation from scattering potential tensor components

    Parameters
    ----------
        f_tensor      : numpy.ndarray
                        scattering potential tensor components with the size of (7, N, M) or (7, N, M, N_defocus) for 3D

        material_type : str
                        'positive' for assumption of positively uniaxial material
                        'negative' for assumption of negatively uniaxial material

        reg_ret_pr    : float
                        regularization parameters for principal retardance estimation

    Returns
    -------
        retardance_pr : numpy.ndarray
                        reconstructed principal retardance with the size of (N, M) for 2D and (N, M, N_defocus) for 3D
                        p: positively uniaxial solution (return retardance_pr_p when 'positive' is specified for material_type)
                        n: negatively uniaxial solution (return retardance_pr_n when 'negative' is specified for material_type)

        azimuth       : numpy.ndarray
                        reconstructed in-plane orientation with the size of (N, M) for 2D and (N, M, N_defocus) for 3D
                        p: positively uniaxial solution (return azimuth_p when 'positive' is specified for material_type)
                        n: negatively uniaxial solution (return azimuth_n when 'negative' is specified for material_type)

        theta         : numpy.ndarray
                        reconstructed out-of-plane inclination with the size of (N, M) for 2D and (N, M, N_defocus) for 3D
                        p: positively uniaxial solution (return theta_p when 'positive' is specified for material_type)
                        n: negatively uniaxial solution (return theta_n when 'negative' is specified for material_type)

    """

    if material_type == "positive":
        # Positive uniaxial material

        azimuth_p = (np.arctan2(-f_tensor[3], -f_tensor[2]) / 2) % np.pi
        del_f_sin_square_p = -f_tensor[2] * np.cos(2 * azimuth_p) - f_tensor[
            3
        ] * np.sin(2 * azimuth_p)
        del_f_sin2theta_p = -f_tensor[4] * np.cos(azimuth_p) - f_tensor[
            5
        ] * np.sin(azimuth_p)
        theta_p = np.arctan2(2 * del_f_sin_square_p, del_f_sin2theta_p)
        retardance_pr_p = (
            del_f_sin_square_p
            * np.sin(theta_p) ** 2
            / (np.sin(theta_p) ** 4 + reg_ret_pr)
        )

        return retardance_pr_p, azimuth_p, theta_p

    elif material_type == "negative":
        # Negative uniaxial material

        azimuth_n = (np.arctan2(f_tensor[3], f_tensor[2]) / 2) % np.pi
        del_f_sin_square_n = f_tensor[2] * np.cos(2 * azimuth_n) + f_tensor[
            3
        ] * np.sin(2 * azimuth_n)
        del_f_sin2theta_n = f_tensor[4] * np.cos(azimuth_n) + f_tensor[
            5
        ] * np.sin(azimuth_n)
        theta_n = np.arctan2(2 * del_f_sin_square_n, del_f_sin2theta_n)
        retardance_pr_n = (
            -del_f_sin_square_n
            * np.sin(theta_n) ** 2
            / (np.sin(theta_n) ** 4 + reg_ret_pr)
        )

        return retardance_pr_n, azimuth_n, theta_n


def phase_inc_correction(f_tensor0, retardance_pr, theta):
    """

    compute the inclination-corrected phase from the principal retardance, inclination, and the 0-th component of the scattering potential tensor

    Parameters
    ----------
        f_tensor0     : numpy.ndarray
                        0-th component of scattering potential tensor with the size of (N, M) or (N, M, N_defocus) for 3D

        retardance_pr : numpy.ndarray
                        reconstructed principal retardance with the size of (N, M) for 2D and (N, M, N_defocus) for 3D

        theta         : numpy.ndarray
                        reconstructed out-of-plane inclination with the size of (N, M) for 2D and (N, M, N_defocus) for 3D

    Returns
    -------
        phase         : numpy.ndarray
                        inclination-corrected phase with the size of (N, M) for 2D and (N, M, N_defocus) for 3D

    """

    phase = -f_tensor0 + retardance_pr * np.cos(theta) ** 2

    return phase


def optic_sign_probability(mat_map, mat_map_thres=0.1):
    """

    compute the optic sign probability from the reconstructed material tendancy

    Parameters
    ----------
        mat_map       : numpy.ndarray
                        reconstructed material tendancy with the size of (2, N, M) for 2D and (2, N, M, N_defocus) for 3D

        mat_map_thres : float
                        the cut-off material tendancy to noisy tendancy estimate (typically 0.05 ~ 0.2)

    Returns
    -------
        p_mat_map     : numpy.ndarray
                        computed optic sign probability for positive uniaxial material with the size of (N, M) for 2D and (N, M, N_defocus) for 3D

    """

    mat_map_norm = mat_map / np.max(np.abs(np.sum(mat_map, axis=0)))
    p_mat_map = np.maximum(mat_map_norm[0], mat_map_thres) / (
        np.maximum(mat_map_norm[0], mat_map_thres)
        + np.maximum(mat_map_norm[1], mat_map_thres)
    )

    return p_mat_map


def unit_conversion_from_scattering_potential_to_permittivity(
    SP_array, lambda_0, n_media=1, imaging_mode="3D"
):
    """

    compute the optic sign probability from the reconstructed material tendancy

    Parameters
    ----------
        SP_array    : numpy.ndarray
                      array in the unit of a scattering potential (z-projected for 2D)

        lambda_0    : float
                      wavelength of the light in the free space

        n_media     : float
                      refractive index of the immersing media

        imaging_dim : str
                      option to convert the scattering potential unit for 2D or 3D imaging
                      '2D': convert the unit of a z-projected scattering potential to the unit of phase or absorption (in the unit of nm)
                      '2D-ret': convert the unit of a z-projected scattering potential to the unit of principal retardance (in the unit of nm)
                      '3D': convert the unit of a scattering potential to the unit of a permittivity (unitless)

    Returns
    -------
        P_array     : numpy.ndarray
                      array in the unit of a permittivity (z-projected for 2D)

    """

    k_0 = 2 * np.pi / lambda_0

    if imaging_mode == "2D":
        P_array = SP_array / 2 / k_0**2 / n_media * 1e3

    elif imaging_mode == "2D-ret":
        P_array = SP_array / k_0**2 / n_media * 1e3

    elif imaging_mode == "3D":
        P_array = SP_array / k_0**2

    else:
        raise ValueError(
            "Unsupported option for imaging dimension. imaging_mode must be 2D-phase, 2D-ret or 3D"
        )

    return P_array<|MERGE_RESOLUTION|>--- conflicted
+++ resolved
@@ -119,11 +119,7 @@
     return Eout
 
 
-<<<<<<< HEAD
 def generate_pupil(frr, NA, lamb_in):
-=======
-def gen_Pupil(fxx, fyy, NA, lambda_in):
->>>>>>> 60284f79
     """
 
     compute pupil function given spatial frequency, NA, wavelength.
@@ -153,11 +149,7 @@
     return Pupil
 
 
-<<<<<<< HEAD
 def gen_sector_Pupil(fxx, fyy, NA, lamb_in, sector_angle, rotation_angle):
-=======
-def gen_sector_Pupil(fxx, fyy, NA, lambda_in, sector_angle, rotation_angle):
->>>>>>> 60284f79
     """
 
     compute sector pupil functions given spatial frequency, NA, wavelength, sector angle, and the rotational angles.
@@ -293,13 +285,9 @@
     return Source_discrete
 
 
-<<<<<<< HEAD
 def generate_propagation_kernel(
     radial_frequencies, pupil_support, wavelength, z_position_list
 ):
-=======
-def gen_Hz_stack(fxx, fyy, Pupil_support, lambda_in, z_stack):
->>>>>>> 60284f79
     """
     Parameters
     ----------
@@ -337,13 +325,9 @@
     return propagation_kernel
 
 
-<<<<<<< HEAD
 def generate_greens_function_z(
     radial_frequencies, pupil_support, wavelength_illumination, z_position_list
 ):
-=======
-def gen_Greens_function_z(fxx, fyy, Pupil_support, lambda_in, z_stack):
->>>>>>> 60284f79
     """
 
     generate Green's function in u_x, u_y, z space
@@ -577,13 +561,9 @@
         )
 
 
-<<<<<<< HEAD
 def compute_weak_object_transfer_function_2d(
     illumination_pupil, detection_pupil
 ):
-=======
-def WOTF_2D_compute(Source, Pupil, use_gpu=False, gpu_id=0):
->>>>>>> 60284f79
     """
 
     compute 2D weak object transfer function (2D WOTF)
@@ -607,7 +587,6 @@
 
     """
 
-<<<<<<< HEAD
     SP_hat = torch.fft.fft2(illumination_pupil * detection_pupil)
     P_hat = torch.fft.fft2(detection_pupil)
 
@@ -618,14 +597,6 @@
     )
     absorption_transfer_function = (H1 + H2) / I_norm
     phase_transfer_function = 1j * (H1 - H2) / I_norm
-=======
-    else:
-        H1 = ifft2(fft2(Source * Pupil).conj() * fft2(Pupil))
-        H2 = ifft2(fft2(Source * Pupil) * fft2(Pupil).conj())
-        I_norm = np.sum(Source * Pupil * Pupil.conj())
-        Hu = (H1 + H2) / I_norm
-        Hp = 1j * (H1 - H2) / I_norm
->>>>>>> 60284f79
 
     return absorption_transfer_function, phase_transfer_function
 
@@ -766,7 +737,6 @@
         detection_pupil[None, :, :] * greens_function_z, dim=(1, 2)
     )
 
-<<<<<<< HEAD
     H1 = torch.fft.ifft2(torch.conj(SPHz_hat) * PG_hat, dim=(1, 2))
     H1 = H1 * window[:, None, None]
     H1 = torch.fft.fft(H1, dim=0) * z_pixel_size
@@ -774,25 +744,6 @@
     H2 = torch.fft.ifft2(SPHz_hat * torch.conj(PG_hat), dim=(1, 2))
     H2 = H2 * window[:, None, None]
     H2 = torch.fft.fft(H2, dim=0) * z_pixel_size
-=======
-    else:
-        H1 = ifft2(
-            fft2(
-                (Source * Pupil)[:, :, np.newaxis] * Hz_det, axes=(0, 1)
-            ).conj()
-            * fft2(Pupil[:, :, np.newaxis] * G_fun_z, axes=(0, 1)),
-            axes=(0, 1),
-        )
-        H1 = H1 * window[np.newaxis, np.newaxis, :]
-        H1 = fft(H1, axis=2) * psz
-        H2 = ifft2(
-            fft2((Source * Pupil)[:, :, np.newaxis] * Hz_det, axes=(0, 1))
-            * fft2(Pupil[:, :, np.newaxis] * G_fun_z, axes=(0, 1)).conj(),
-            axes=(0, 1),
-        )
-        H2 = H2 * window[np.newaxis, np.newaxis, :]
-        H2 = fft(H2, axis=2) * psz
->>>>>>> 60284f79
 
     I_norm = torch.sum(
         illumination_pupil_support
