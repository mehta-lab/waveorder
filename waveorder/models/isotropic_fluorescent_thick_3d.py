from typing import Literal

import numpy as np
import torch
from torch import Tensor

from waveorder import optics, sampling, util
<<<<<<< HEAD
from waveorder.visuals.napari_visuals import add_transfer_function_to_viewer
=======
>>>>>>> cbda81dc


def generate_test_phantom(
    zyx_shape,
    yx_pixel_size,
    z_pixel_size,
    sphere_radius,
):
    sphere, _, _ = util.generate_sphere_target(
        zyx_shape, yx_pixel_size, z_pixel_size, sphere_radius
    )

    return sphere


def calculate_transfer_function(
    zyx_shape,
    yx_pixel_size,
    z_pixel_size,
    wavelength_emission,
    z_padding,
    index_of_refraction_media,
    numerical_aperture_detection,
):

    transverse_nyquist = sampling.transverse_nyquist(
        wavelength_emission,
        numerical_aperture_detection,  # ill = det for fluorescence
        numerical_aperture_detection,
    )
    axial_nyquist = sampling.axial_nyquist(
        wavelength_emission,
        numerical_aperture_detection,
        index_of_refraction_media,
    )

    yx_factor = int(np.ceil(yx_pixel_size / transverse_nyquist))
    z_factor = int(np.ceil(z_pixel_size / axial_nyquist))

    optical_transfer_function = _calculate_wrap_unsafe_transfer_function(
        (
            zyx_shape[0] * z_factor,
            zyx_shape[1] * yx_factor,
            zyx_shape[2] * yx_factor,
        ),
        yx_pixel_size / yx_factor,
        z_pixel_size / z_factor,
        wavelength_emission,
        z_padding,
        index_of_refraction_media,
        numerical_aperture_detection,
    )
    zyx_out_shape = (zyx_shape[0] + 2 * z_padding,) + zyx_shape[1:]
    return sampling.nd_fourier_central_cuboid(
        optical_transfer_function, zyx_out_shape
    )


def _calculate_wrap_unsafe_transfer_function(
    zyx_shape,
    yx_pixel_size,
    z_pixel_size,
    wavelength_emission,
    z_padding,
    index_of_refraction_media,
    numerical_aperture_detection,
):
    radial_frequencies = util.generate_radial_frequencies(
        zyx_shape[1:], yx_pixel_size
    )

    z_total = zyx_shape[0] + 2 * z_padding
    z_position_list = torch.fft.ifftshift(
        (torch.arange(z_total) - z_total // 2) * z_pixel_size
    )

    det_pupil = optics.generate_pupil(
        radial_frequencies,
        numerical_aperture_detection,
        wavelength_emission,
    )

    propagation_kernel = optics.generate_propagation_kernel(
        radial_frequencies,
        det_pupil,
        wavelength_emission / index_of_refraction_media,
        z_position_list,
    )

    point_spread_function = (
        torch.abs(torch.fft.ifft2(propagation_kernel, dim=(1, 2))) ** 2
    )
    optical_transfer_function = torch.fft.fftn(
        point_spread_function, dim=(0, 1, 2)
    )
    optical_transfer_function /= torch.max(
        torch.abs(optical_transfer_function)
    )  # normalize

    return optical_transfer_function


def visualize_transfer_function(viewer, optical_transfer_function, zyx_scale):
    add_transfer_function_to_viewer(
        viewer, torch.real(optical_transfer_function), zyx_scale, clim_factor=0.05
    )


def apply_transfer_function(
    zyx_object, optical_transfer_function, z_padding, background=10
):
    """Simulate imaging by applying a transfer function

    Parameters
    ----------
    zyx_object : torch.Tensor
    optical_transfer_function : torch.Tensor
    z_padding : int
    background : int, optional
        constant background counts added to each voxel, by default 10

    Returns
    -------
    Simulated data : torch.Tensor

    """
    if (
        zyx_object.shape[0] + 2 * z_padding
        != optical_transfer_function.shape[0]
    ):
        raise ValueError(
            "Please check padding: ZYX_obj.shape[0] + 2 * Z_pad != H_re.shape[0]"
        )
    if z_padding > 0:
        optical_transfer_function = optical_transfer_function[
            z_padding:-z_padding
        ]

    # Very simple simulation, consider adding noise and bkg knobs
    zyx_obj_hat = torch.fft.fftn(zyx_object)
    zyx_data = zyx_obj_hat * optical_transfer_function
    data = torch.real(torch.fft.ifftn(zyx_data))

    data += background  # Add a direct background
    return data


def apply_inverse_transfer_function(
    zyx_data: Tensor,
    optical_transfer_function: Tensor,
    z_padding: int,
    reconstruction_algorithm: Literal["Tikhonov", "TV"] = "Tikhonov",
    regularization_strength: float = 1e-3,
    TV_rho_strength: float = 1e-3,
    TV_iterations: int = 10,
):
    """Reconstructs fluorescence density from zyx_data and
    an optical_transfer_function, providing options for z padding and
    reconstruction algorithms.

    Parameters
    ----------
    zyx_data : Tensor
        3D raw data, fluorescence defocus stack
    optical_transfer_function : Tensor
        3D optical transfer function, see calculate_transfer_function above
    z_padding : int
        Padding for axial dimension. Use zero for defocus stacks that
        extend ~3 PSF widths beyond the sample. Pad by ~3 PSF widths otherwise.
    reconstruction_algorithm : str, optional
        "Tikhonov" or "TV", by default "Tikhonov"
        "TV" is not implemented.
    regularization_strength : float, optional
        regularization parameter, by default 1e-3
    TV_rho_strength : _type_, optional
        TV-specific regularization parameter, by default 1e-3
        "TV" is not implemented.
    TV_iterations : int, optional
        TV-specific number of iterations, by default 10
        "TV" is not implemented.

    Returns
    -------
    Tensor
        zyx_fluorescence_density (fluorophores per volumes)

    Raises
    ------
    NotImplementedError
        TV is not implemented
    """
    # Handle padding
    zyx_padded = util.pad_zyx_along_z(zyx_data, z_padding)

    # Reconstruct
    if reconstruction_algorithm == "Tikhonov":
        f_real = util.single_variable_tikhonov_deconvolution_3D(
            zyx_padded,
            optical_transfer_function,
            reg_re=regularization_strength,
        )

    elif reconstruction_algorithm == "TV":
        raise NotImplementedError
        f_real = util.single_variable_admm_tv_deconvolution_3D(
            zyx_padded,
            optical_transfer_function,
            reg_re=regularization_strength,
            rho=TV_rho_strength,
            itr=TV_iterations,
        )

    # Unpad
    if z_padding != 0:
        f_real = f_real[z_padding:-z_padding]

    return f_real<|MERGE_RESOLUTION|>--- conflicted
+++ resolved
@@ -5,10 +5,7 @@
 from torch import Tensor
 
 from waveorder import optics, sampling, util
-<<<<<<< HEAD
 from waveorder.visuals.napari_visuals import add_transfer_function_to_viewer
-=======
->>>>>>> cbda81dc
 
 
 def generate_test_phantom(
@@ -113,7 +110,10 @@
 
 def visualize_transfer_function(viewer, optical_transfer_function, zyx_scale):
     add_transfer_function_to_viewer(
-        viewer, torch.real(optical_transfer_function), zyx_scale, clim_factor=0.05
+        viewer,
+        torch.real(optical_transfer_function),
+        zyx_scale,
+        clim_factor=0.05,
     )
 
 
