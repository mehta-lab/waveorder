from pathlib import Path
from typing import Tuple

import click
import numpy as np
import torch
from iohub.ngff import Position, open_ome_zarr
from iohub.ngff.models import TransformationMeta
from numpy.typing import DTypeLike
from waveorder.cli.printing import echo_text

def create_empty_hcs_zarr(
    store_path: Path,
    position_keys: list[Tuple[str]],
    shape: Tuple[int],
    chunks: Tuple[int],
    scale: Tuple[float],
    channel_names: list[str],
    dtype: DTypeLike,
    plate_metadata: dict = {},
) -> None:
    """If the plate does not exist, create an empty zarr plate.

    If the plate exists, append positions and channels if they are not
    already in the plate.

    Parameters
    ----------
    store_path : Path
        hcs plate path
    position_keys : list[Tuple[str]]
        Position keys, will append if not present in the plate.
        e.g. [("A", "1", "0"), ("A", "1", "1")]
    shape : Tuple[int]
    chunks : Tuple[int]
    scale : Tuple[float]
    channel_names : list[str]
        Channel names, will append if not present in metadata.
    dtype : DTypeLike
    plate_metadata : dict
    """

    # Create plate
    output_plate = open_ome_zarr(
        str(store_path), layout="hcs", mode="a", channel_names=channel_names
    )

    # Pass metadata
    output_plate.zattrs.update(plate_metadata)

    # Create positions
    for position_key in position_keys:
        position_key_string = "/".join(position_key)
        # Check if position is already in the store, if not create it
        if position_key_string not in output_plate.zgroup:
            position = output_plate.create_position(*position_key)

            _ = position.create_zeros(
                name="0",
                shape=shape,
                chunks=chunks,
                dtype=dtype,
                transform=[TransformationMeta(type="scale", scale=scale)],
            )
        else:
            position = output_plate[position_key_string]

        # Check if channel_names are already in the store, if not append them
        for channel_name in channel_names:
            # Read channel names directly from metadata to avoid race conditions
            metadata_channel_names = [
                channel.label for channel in position.metadata.omero.channels
            ]
            if channel_name not in metadata_channel_names:
                position.append_channel(channel_name, resize_arrays=True)


def apply_inverse_to_zyx_and_save(
    func,
    position: Position,
    output_path: Path,
    input_channel_indices: list[int],
    output_channel_indices: list[int],
    t_idx: int = 0,
    unique_id: str="",
    **kwargs,
) -> None:
    """Load a zyx array from a Position object, apply a transformation and save the result to file"""
    echo_text(f"Reconstructing t={t_idx}", unique_id=unique_id)

    # Load data
    czyx_uint16_numpy = position.data.oindex[t_idx, input_channel_indices]

    # Check if all values in czyx_uint16_numpy are not zeros or Nan
    if _check_nan_n_zeros(czyx_uint16_numpy):
        click.echo(
            f"All values at t={t_idx} are zero or Nan, skipping reconstruction."
        )
        return

    # convert to np.int32 (torch doesn't accept np.uint16), then convert to tensor float32
    czyx_data = torch.tensor(np.int32(czyx_uint16_numpy), dtype=torch.float32)

    # Apply transformation
    reconstruction_czyx = func(czyx_data, **kwargs)

    # Write to file
    # for c, recon_zyx in enumerate(reconstruction_zyx):
    with open_ome_zarr(output_path, mode="r+") as output_dataset:
        output_dataset[0].oindex[
            t_idx, output_channel_indices
        ] = reconstruction_czyx
<<<<<<< HEAD
    echo_text(f"Finished Writing.. t={t_idx}", unique_id=unique_id)
=======
    click.echo(f"Finished Writing.. t={t_idx}")
>>>>>>> b4f5d6a3


def estimate_resources(shape, settings, num_processes):
    T, C, Z, Y, X = shape

    gb_ram_per_cpu = 0
    gb_per_element = 4 / 2**30  # bytes_per_float32 / bytes_per_gb
    voxel_resource_multiplier = 4
    fourier_resource_multiplier = 32
    input_memory = Z * Y * X * gb_per_element

    if settings.birefringence is not None:
        gb_ram_per_cpu += input_memory * voxel_resource_multiplier
    if settings.phase is not None:
        gb_ram_per_cpu += input_memory * fourier_resource_multiplier
    if settings.fluorescence is not None:
        gb_ram_per_cpu += input_memory * fourier_resource_multiplier
    ram_multiplier = 1
    gb_ram_per_cpu = np.ceil(
        np.max([1, ram_multiplier * gb_ram_per_cpu])
    ).astype(int)
    num_cpus = np.min([32, num_processes])

<<<<<<< HEAD
    return num_cpus, gb_ram_per_cpu
=======
    return num_cpus, gb_ram_per_cpu


def _check_nan_n_zeros(input_array):
    """
    Checks if data are all zeros or nan
    """
    return np.all(np.isnan(input_array)) or np.all(input_array == 0)
>>>>>>> b4f5d6a3
<|MERGE_RESOLUTION|>--- conflicted
+++ resolved
@@ -110,11 +110,7 @@
         output_dataset[0].oindex[
             t_idx, output_channel_indices
         ] = reconstruction_czyx
-<<<<<<< HEAD
-    echo_text(f"Finished Writing.. t={t_idx}", unique_id=unique_id)
-=======
     click.echo(f"Finished Writing.. t={t_idx}")
->>>>>>> b4f5d6a3
 
 
 def estimate_resources(shape, settings, num_processes):
@@ -138,9 +134,6 @@
     ).astype(int)
     num_cpus = np.min([32, num_processes])
 
-<<<<<<< HEAD
-    return num_cpus, gb_ram_per_cpu
-=======
     return num_cpus, gb_ram_per_cpu
 
 
@@ -148,5 +141,4 @@
     """
     Checks if data are all zeros or nan
     """
-    return np.all(np.isnan(input_array)) or np.all(input_array == 0)
->>>>>>> b4f5d6a3
+    return np.all(np.isnan(input_array)) or np.all(input_array == 0)