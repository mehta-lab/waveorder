--- conflicted
+++ resolved
@@ -105,7 +105,6 @@
             callback=check_processes_option,
         )(f)
 
-<<<<<<< HEAD
     return decorator
 
 def unique_id() -> Callable:
@@ -119,6 +118,4 @@
             help="Unique ID.",
         )(f)
 
-=======
->>>>>>> b4f5d6a3
     return decorator