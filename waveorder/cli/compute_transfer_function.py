from pathlib import Path

import click
import numpy as np
from iohub.ngff import Position, open_ome_zarr

from waveorder import focus
from waveorder.cli.parsing import (
    config_filepath,
    input_position_dirpaths,
    output_dirpath,
)
from waveorder.cli.printing import echo_headline, echo_settings
from waveorder.cli.settings import ReconstructionSettings
from waveorder.io import utils
from waveorder.models import (
    inplane_oriented_thick_pol3d,
    inplane_oriented_thick_pol3d_vector,
    isotropic_fluorescent_thick_3d,
    isotropic_thin_3d,
    phase_thick_3d,
)


<<<<<<< HEAD
def generate_and_save_vector_birefringence_transfer_function(
    settings: ReconstructionSettings, dataset: Position, zyx_shape: tuple
):
    """Generates and saves the vector birefringence transfer function
    to the dataset, based on the settings.

    Parameters
    ----------
    settings : ReconstructionSettings
    dataset : NGFF Node
        The dataset that will be updated.
    zyx_shape : tuple
        A tuple of integers specifying the input data's shape in (Z, Y, X) order
    """
    echo_headline(
        "Generating vector birefringence transfer function with settings:"
    )
    echo_settings(settings.birefringence.transfer_function)
    echo_settings(settings.phase.transfer_function)

    num_elements = np.array(zyx_shape).prod()
    max_tf_elements = 1e7  # empirical, based on memory usage
    transverse_downsample_factor = np.ceil(
        np.sqrt(num_elements / max_tf_elements)
    )
    echo_headline(
        f"Downsampling transfer function in X and Y by {transverse_downsample_factor}x"
    )

    sfZYX_transfer_function, _, singular_system = (
        inplane_oriented_thick_pol3d_vector.calculate_transfer_function(
            zyx_shape=zyx_shape,
            scheme=str(len(settings.input_channel_names)) + "-State",
            **settings.birefringence.transfer_function.dict(),
            **settings.phase.transfer_function.dict(),
            transverse_downsample_factor=transverse_downsample_factor,
        )
    )

    U, S, Vh = singular_system
    chunks = (1, 1, 1, zyx_shape[1], zyx_shape[2])

    # Add dummy channels
    for i in range(3):
        dataset.append_channel(f"ch{i}")

    dataset.create_image(
        "vector_transfer_function",
        sfZYX_transfer_function.cpu().numpy(),
        chunks=chunks,
    )
    dataset.create_image(
        "singular_system_U",
        U.cpu().numpy(),
        chunks=chunks,
    )
    dataset.create_image(
        "singular_system_S",
        S[None].cpu().numpy(),
        chunks=chunks,
    )
    dataset.create_image(
        "singular_system_Vh",
        Vh.cpu().numpy(),
        chunks=chunks,
    )


def generate_and_save_vector_birefringence_transfer_function(
    settings: ReconstructionSettings, dataset: Position, zyx_shape: tuple
):
    """Generates and saves the vector birefringence transfer function
    to the dataset, based on the settings.

    Parameters
    ----------
    settings : ReconstructionSettings
    dataset : NGFF Node
        The dataset that will be updated.
    zyx_shape : tuple
        A tuple of integers specifying the input data's shape in (Z, Y, X) order
    """
    echo_headline(
        "Generating vector birefringence transfer function with settings:"
    )
    echo_settings(settings.birefringence.transfer_function)
    echo_settings(settings.phase.transfer_function)

    num_elements = np.array(zyx_shape).prod()
    max_tf_elements = 1e7  # empirical, based on memory usage
    transverse_downsample_factor = np.ceil(
        np.sqrt(num_elements / max_tf_elements)
    )
    echo_headline(
        f"Downsampling transfer function in X and Y by {transverse_downsample_factor}x"
    )

    sfZYX_transfer_function, _, singular_system = (
        inplane_oriented_thick_pol3d_vector.calculate_transfer_function(
            zyx_shape=zyx_shape,
            scheme=str(len(settings.input_channel_names)) + "-State",
            **settings.birefringence.transfer_function.dict(),
            **settings.phase.transfer_function.dict(),
            transverse_downsample_factor=transverse_downsample_factor,
        )
    )

    U, S, Vh = singular_system
    chunks = (1, 1, 1, zyx_shape[1], zyx_shape[2])

    # Add dummy channels
    for i in range(3):
        dataset.append_channel(f"ch{i}")

    dataset.create_image(
        "vector_transfer_function",
        sfZYX_transfer_function.cpu().numpy(),
        chunks=chunks,
    )
    dataset.create_image(
        "singular_system_U",
        U.cpu().numpy(),
        chunks=chunks,
    )
    dataset.create_image(
        "singular_system_S",
        S[None].cpu().numpy(),
        chunks=chunks,
    )
    dataset.create_image(
        "singular_system_Vh",
        Vh.cpu().numpy(),
        chunks=chunks,
    )
=======
def _position_list_from_shape_scale_offset(
    shape: int, scale: float, offset: float
) -> list:
    """
    Generates a list of positions based on the given array shape, pixel size (scale), and offset.

    Examples
    --------
    >>> _position_list_from_shape_scale_offset(5, 1.0, 0.0)
    [2.0, 1.0, 0.0, -1.0, -2.0]
    >>> _position_list_from_shape_scale_offset(4, 0.5, 1.0)
    [1.5, 1.0, 0.5, 0.0]
    """
    return list((-np.arange(shape) + (shape // 2) + offset) * scale)
>>>>>>> b4f5d6a3


def generate_and_save_birefringence_transfer_function(settings, dataset):
    """Generates and saves the birefringence transfer function to the dataset, based on the settings.

    Parameters
    ----------
    settings: ReconstructionSettings
    dataset: NGFF Node
        The dataset that will be updated.
    """
    echo_headline("Generating birefringence transfer function with settings:")
    echo_settings(settings.birefringence.transfer_function)

    # Calculate transfer functions
    intensity_to_stokes_matrix = (
        inplane_oriented_thick_pol3d.calculate_transfer_function(
            scheme=str(len(settings.input_channel_names)) + "-State",
            **settings.birefringence.transfer_function.dict(),
        )
    )
    # Save
    dataset["intensity_to_stokes_matrix"] = (
        intensity_to_stokes_matrix.cpu().numpy()[None, None, None, ...]
    )


def generate_and_save_phase_transfer_function(
    settings: ReconstructionSettings, dataset: Position, zyx_shape: tuple
):
    """Generates and saves the phase transfer function to the dataset, based on the settings.

    Parameters
    ----------
    settings: ReconstructionSettings
    dataset: Position
        The dataset that will be updated.
    zyx_shape : tuple
        A tuple of integers specifying the input data's shape in (Z, Y, X) order
    """
    echo_headline("Generating phase transfer function with settings:")
    echo_settings(settings.phase.transfer_function)

    settings_dict = settings.phase.transfer_function.dict()
    if settings.reconstruction_dimension == 2:
        # Convert zyx_shape and z_pixel_size into yx_shape and z_position_list
        settings_dict["yx_shape"] = [zyx_shape[1], zyx_shape[2]]
        settings_dict["z_position_list"] = (
            _position_list_from_shape_scale_offset(
                shape=zyx_shape[0],
                scale=settings_dict["z_pixel_size"],
                offset=settings_dict["z_focus_offset"],
            )
        )

        # Remove unused parameters
        settings_dict.pop("z_pixel_size")
        settings_dict.pop("z_padding")
        settings_dict.pop("z_focus_offset")

        # Calculate transfer functions
        (
            absorption_transfer_function,
            phase_transfer_function,
        ) = isotropic_thin_3d.calculate_transfer_function(
            **settings_dict,
        )

        # Calculate singular system
        U, S, Vh = isotropic_thin_3d.calculate_singular_system(
            absorption_transfer_function,
            phase_transfer_function,
        )

        # Save
        dataset.create_image(
            "singular_system_U",
            U.cpu().numpy()[None],
        )
        dataset.create_image(
            "singular_system_S",
            S.cpu().numpy()[None, None],
        )
        dataset.create_image(
            "singular_system_Vh",
            Vh.cpu().numpy()[None],
        )

    elif settings.reconstruction_dimension == 3:
        settings_dict.pop("z_focus_offset")  # not used in 3D

        # Calculate transfer functions
        (
            real_potential_transfer_function,
            imaginary_potential_transfer_function,
        ) = phase_thick_3d.calculate_transfer_function(
            zyx_shape=zyx_shape,
            **settings_dict,
        )
        # Save
        dataset.create_image(
            "real_potential_transfer_function",
            real_potential_transfer_function.cpu().numpy()[None, None, ...],
            chunks=(1, 1, 1, zyx_shape[1], zyx_shape[2]),
        )
        dataset.create_image(
            "imaginary_potential_transfer_function",
            imaginary_potential_transfer_function.cpu().numpy()[
                None, None, ...
            ],
            chunks=(1, 1, 1, zyx_shape[1], zyx_shape[2]),
        )


def generate_and_save_fluorescence_transfer_function(
    settings: ReconstructionSettings, dataset: Position, zyx_shape: tuple
):
    """Generates and saves the fluorescence transfer function to the dataset, based on the settings.

    Parameters
    ----------
    settings: ReconstructionSettings
    dataset: Position
        The dataset that will be updated.
    zyx_shape : tuple
        A tuple of integers specifying the input data's shape in (Z, Y, X) order
    """
    echo_headline("Generating fluorescence transfer function with settings:")
    echo_settings(settings.fluorescence.transfer_function)
    # Remove unused parameters
    settings_dict = settings.fluorescence.transfer_function.dict()
    settings_dict.pop("z_focus_offset")

    if settings.reconstruction_dimension == 2:
        raise NotImplementedError
    elif settings.reconstruction_dimension == 3:
        # Calculate transfer functions
        optical_transfer_function = (
            isotropic_fluorescent_thick_3d.calculate_transfer_function(
                zyx_shape=zyx_shape,
                **settings_dict,
            )
        )
        # Save
        dataset.create_image(
            "optical_transfer_function",
            optical_transfer_function.cpu().numpy()[None, None, ...],
            chunks=(1, 1, 1, zyx_shape[1], zyx_shape[2]),
        )


def compute_transfer_function_cli(
    input_position_dirpath: Path, config_filepath: Path, output_dirpath: Path
) -> None:
    """CLI command to compute the transfer function given a configuration file path
    and a desired output path.
    """

    # Load config file
    settings = utils.yaml_to_model(config_filepath, ReconstructionSettings)

    echo_headline(
        f"Generating transfer functions and storing in {output_dirpath}\n"
    )

    # Read shape from input dataset
    input_dataset = open_ome_zarr(
        input_position_dirpath, layout="fov", mode="r"
    )
    zyx_shape = input_dataset.data.shape[
        2:
    ]  # only loads a single position "0"

    # Check input channel names
    if not set(settings.input_channel_names).issubset(
        input_dataset.channel_names
    ):
        raise ValueError(
            f"Each of the input_channel_names = {settings.input_channel_names} in {config_filepath} must appear in the dataset {input_position_dirpaths[0]} which currently contains channel_names = {input_dataset.channel_names}."
        )

    # Find in-focus slices for 2D reconstruction in "auto" mode
    if (
        settings.phase is not None
        and settings.reconstruction_dimension == 2
        and settings.phase.transfer_function.z_focus_offset == "auto"
    ):

        c_idx = input_dataset.get_channel_index(
            settings.input_channel_names[0]
        )
        zyx_array = input_dataset["0"][0, c_idx]

        in_focus_index = focus.focus_from_transverse_band(
            zyx_array,
            NA_det=settings.phase.transfer_function.numerical_aperture_detection,
            lambda_ill=settings.phase.transfer_function.wavelength_illumination,
            pixel_size=settings.phase.transfer_function.yx_pixel_size,
            mode="min",
            polynomial_fit_order=4,
        )

        z_focus_offset = in_focus_index - (zyx_shape[0] // 2)
        settings.phase.transfer_function.z_focus_offset = z_focus_offset
        print("Found z_focus_offset:", z_focus_offset)

    # Prepare output dataset
    num_channels = (
        2 if settings.reconstruction_dimension == 2 else 1
    )  # space for SVD
    output_dataset = open_ome_zarr(
        output_dirpath,
        layout="fov",
        mode="w",
        channel_names=num_channels * ["None"],
    )

    # Pass settings to appropriate calculate_transfer_function and save
    if settings.birefringence is not None:
        generate_and_save_birefringence_transfer_function(
            settings, output_dataset
        )
    if settings.phase is not None:
        generate_and_save_phase_transfer_function(
            settings, output_dataset, zyx_shape
        )
    if settings.fluorescence is not None:
        generate_and_save_fluorescence_transfer_function(
            settings, output_dataset, zyx_shape
        )
    if settings.birefringence is not None and settings.phase is not None:
        generate_and_save_vector_birefringence_transfer_function(
            settings, output_dataset, zyx_shape
        )

    # Write settings to metadata
    output_dataset.zattrs["settings"] = settings.dict()

    echo_headline(f"Closing {output_dirpath}\n")
    output_dataset.close()

    echo_headline(
        f"Recreate this transfer function with:\n$ waveorder compute-tf {input_position_dirpaths} -c {config_filepath} -o {output_dirpath}"
    )


@click.command("compute-tf")
@input_position_dirpaths()
@config_filepath()
@output_dirpath()
def _compute_transfer_function_cli(
    input_position_dirpaths: list[Path],
    config_filepath: Path,
    output_dirpath: Path,
) -> None:
    """
    Compute a transfer function using a dataset and configuration file.

    Calculates the transfer function based on the shape of the first position
    in the list `input-position-dirpaths`.

    See /examples for example configuration files.

    >> waveorder compute-tf -i ./input.zarr/0/0/0 -c ./examples/birefringence.yml -o ./transfer_function.zarr
    """
    compute_transfer_function_cli(
        input_position_dirpaths[0], config_filepath, output_dirpath
    )<|MERGE_RESOLUTION|>--- conflicted
+++ resolved
@@ -22,7 +22,22 @@
 )
 
 
-<<<<<<< HEAD
+def _position_list_from_shape_scale_offset(
+    shape: int, scale: float, offset: float
+) -> list:
+    """
+    Generates a list of positions based on the given array shape, pixel size (scale), and offset.
+
+    Examples
+    --------
+    >>> _position_list_from_shape_scale_offset(5, 1.0, 0.0)
+    [2.0, 1.0, 0.0, -1.0, -2.0]
+    >>> _position_list_from_shape_scale_offset(4, 0.5, 1.0)
+    [1.5, 1.0, 0.5, 0.0]
+    """
+    return list((-np.arange(shape) + (shape // 2) + offset) * scale)
+
+
 def generate_and_save_vector_birefringence_transfer_function(
     settings: ReconstructionSettings, dataset: Position, zyx_shape: tuple
 ):
@@ -157,22 +172,6 @@
         Vh.cpu().numpy(),
         chunks=chunks,
     )
-=======
-def _position_list_from_shape_scale_offset(
-    shape: int, scale: float, offset: float
-) -> list:
-    """
-    Generates a list of positions based on the given array shape, pixel size (scale), and offset.
-
-    Examples
-    --------
-    >>> _position_list_from_shape_scale_offset(5, 1.0, 0.0)
-    [2.0, 1.0, 0.0, -1.0, -2.0]
-    >>> _position_list_from_shape_scale_offset(4, 0.5, 1.0)
-    [1.5, 1.0, 0.5, 0.0]
-    """
-    return list((-np.arange(shape) + (shape // 2) + offset) * scale)
->>>>>>> b4f5d6a3
 
 
 def generate_and_save_birefringence_transfer_function(settings, dataset):
