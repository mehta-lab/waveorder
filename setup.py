import os.path as osp
from setuptools import setup, find_packages

# todo: modify as we decide on versions, names, descriptions. readme
MIN_PY_VER = '3.7'
DISTNAME = 'recOrder'
DESCRIPTION = 'computational microscopy toolkit for label-free imaging'
with open("README.md", "r") as fh:
    LONG_DESCRIPTION = fh.read()
    LONG_DESCRIPTION_content_type = "text/markdown"
    LONG_DESCRIPTION = __doc__
LICENSE = 'Chan Zuckerberg Biohub Software License'

INSTALL_REQUIRES = ['numpy', 'scipy', 'matplotlib', 'pycromanager']
REQUIRES = []

# todo: modify for python dependency
CLASSIFIERS = [
    'License :: OSI Approved :: BSD License',
    'Programming Language :: Python',
    'Programming Language :: Python :: 3 :: Only',
    'Programming Language :: Python :: 3.6',
    'Programming Language :: Python :: 3.7',
    'Topic :: Scientific/Engineering',
    'Topic :: Scientific/Engineering :: Visualization',
    'Topic :: Scientific/Engineering :: Information Analysis',
    'Topic :: Scientific/Engineering :: Bio-Informatics',
    'Topic :: Utilities',
    'Framework :: napari',
    'Operating System :: Microsoft :: Windows',
    'Operating System :: POSIX',
    'Operating System :: Unix',
    'Operating System :: MacOS'
]

# populate packages
PACKAGES = [package for package in find_packages()]

# parse requirements
with open(osp.join('requirements', 'default.txt')) as f:
    requirements = [line.strip() for line in f
                    if line and not line.startswith('#')]

# populate requirements
for l in requirements:
    sep = l.split(' #')
    INSTALL_REQUIRES.append(sep[0].strip())
    if len(sep) == 2:
        REQUIRES.append(sep[1].strip())

if __name__ == '__main__':
    setup(
        name=DISTNAME,
        description=DESCRIPTION,
        long_description=LONG_DESCRIPTION,
        long_description_content_type=LONG_DESCRIPTION_content_type,
        license=LICENSE,
        version="0.0.1",
        classifiers=CLASSIFIERS,
        install_requires=INSTALL_REQUIRES,
        python_requires=f'>={MIN_PY_VER}',
        dependency_links=['https://github.com/mehta-lab/waveorder.git#egg=waveorder'],
        packages=PACKAGES,
        include_package_data=True,
        entry_points={
            'console_scripts': [
<<<<<<< HEAD
                'recOrder.reconstruct = scripts.run_pipeline:main',
                'recOrder.convert = scripts.convert_tiff_to_zarr:main',
                'recOrder = scripts.launch_napari:main'
            ],
            'napari.plugin': 'napari-recorder = recOrder.plugin.widget.napari_plugin_entry_point'
=======
                'recOrder = scripts.help:main',
                'recOrder.reconstruct = scripts.run_pipeline:main',
                'recOrder.convert = scripts.convert_tiff_to_zarr:main'
            ]
>>>>>>> b3a48959
        }
    )<|MERGE_RESOLUTION|>--- conflicted
+++ resolved
@@ -64,17 +64,11 @@
         include_package_data=True,
         entry_points={
             'console_scripts': [
-<<<<<<< HEAD
+                'recOrder.help = scripts.help:main',
                 'recOrder.reconstruct = scripts.run_pipeline:main',
                 'recOrder.convert = scripts.convert_tiff_to_zarr:main',
                 'recOrder = scripts.launch_napari:main'
             ],
             'napari.plugin': 'napari-recorder = recOrder.plugin.widget.napari_plugin_entry_point'
-=======
-                'recOrder = scripts.help:main',
-                'recOrder.reconstruct = scripts.run_pipeline:main',
-                'recOrder.convert = scripts.convert_tiff_to_zarr:main'
-            ]
->>>>>>> b3a48959
         }
     )