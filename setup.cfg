[metadata]
name = recOrder-napari
author = Computational Microscopy Platform, CZ Biohub
author_email = shalin.mehta@czbiohub.org
url = https://github.com/mehta-lab/recOrder
license = BSD 3-Clause License
description = Computational microscopy toolkit for label-free imaging
long_description = file: README.md
long_description_content_type = text/markdown
classifiers =
	License :: OSI Approved :: BSD License
	Programming Language :: Python
	Programming Language :: Python :: 3 :: Only
	Programming Language :: Python :: 3.7
	Programming Language :: Python :: 3.8
	Programming Language :: Python :: 3.9
	Programming Language :: Python :: 3.10
	Topic :: Scientific/Engineering
	Topic :: Scientific/Engineering :: Visualization
	Topic :: Scientific/Engineering :: Information Analysis
	Topic :: Scientific/Engineering :: Bio-Informatics
	Topic :: Utilities
	Framework :: napari
	Operating System :: Microsoft :: Windows
	Operating System :: POSIX
	Operating System :: Unix
	Operating System :: MacOS
project_urls =
	Bug Tracker = https://github.com/mehta-lab/recOrder/issues
	Documentation = https://github.com/mehta-lab/recOrder/wiki
	Source Code = https://github.com/mehta-lab/recOrder/tree/main/recOrder
	User Support = https://github.com/mehta-lab/recOrder/issues

[options]
packages = find:
include_package_data = True
python_requires = >=3.7
setup_requires = setuptools_scm
# add your package requirements here
install_requires =
	numpy>=1.17.4
	scipy>=1.3.0
	matplotlib>=3.4.3
	zarr>=2.6.1
	click>=8.0.1
	pyyaml>=5.4.1
	PyWavelets>=1.1.1
	waveorder==1.0.0rc0
	pycromanager==0.13.2
	tqdm>=4.61.1
	opencv-python>=4.5.3.56
	natsort>=7.1.1
	colorspacious>=1.1.2
	pyqtgraph>=0.12.3
	superqt>=0.2.4
	napari-ome-zarr>=0.3.2
	qtpy
<<<<<<< HEAD
	napari[all]
=======
	importlib-metadata
>>>>>>> ab907124

[options.extras_require]
dev =
	flake8
	grip
	pytest>=5.0.0
	pytest-cov
	pytest-qt
	requests>=2.22.0
	wget>=3.2
	tox
	pyqt5
	pre-commit
	black

[options.package_data]
* = *.yaml

[options.entry_points]
console_scripts =
	recorder = recOrder.scripts.cli:help
	recorder.reconstruct = recOrder.scripts.cli:reconstruct
	recorder.convert = recOrder.scripts.cli:convert
	recOrder = recOrder.scripts.cli:help
	recOrder.reconstruct = recOrder.scripts.cli:reconstruct
	recOrder.convert = recOrder.scripts.cli:convert

napari.manifest =
	recOrder = recOrder:napari.yaml<|MERGE_RESOLUTION|>--- conflicted
+++ resolved
@@ -55,11 +55,8 @@
 	superqt>=0.2.4
 	napari-ome-zarr>=0.3.2
 	qtpy
-<<<<<<< HEAD
 	napari[all]
-=======
 	importlib-metadata
->>>>>>> ab907124
 
 [options.extras_require]
 dev =
